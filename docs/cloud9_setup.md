--- conflicted
+++ resolved
@@ -52,21 +52,7 @@
 
 Cut and paste `energy-dev-ops:/var/config-data/datafeeds/dev.env` into `~/environment/dev.env` in Cloud9.
 
-<<<<<<< HEAD
-Install pyenv and python 3.8.5 virtualenv:
-
-```
-yum install gcc zlib-devel bzip2 bzip2-devel readline-devel sqlite sqlite-devel openssl-devel tk-devel libffi-devel
-curl https://pyenv.run | bash
-pyenv install -v 3.8.5
-pyenv virtualenv 3.8.5 datafeeds
-pyenv activate datafeeds
-```
-
-Add these to `~/.bashrc` then `source ~/.bashrc`:
-=======
 Add these to `~/.bashrc`
->>>>>>> a8f3c512
 
 ```
 export PATH="/home/ec2-user/.pyenv/bin:$PATH"
