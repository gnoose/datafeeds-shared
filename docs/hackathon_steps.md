--- conflicted
+++ resolved
@@ -124,16 +124,8 @@
 2. For most Urja scrapers you will need to update the field `utility_account_id` on the `UtilityService` record
     associated with your meter, so that the scraper will associate Urjanet bills with that meter. 
     Once you have selected a target bill in the Urjanet DB, look up the "raw account number" associated with that bill. 
-<<<<<<< HEAD
-    Then in the `psql` shell, update the meter to use that raw account number as the utility account ID. New: we're in 
-    the process of moving utility_account_id to the UtilityService table, so write this information to both places.
-    ```
-    update snapmeter_account_meter set utility_account_id = '151009074' where meter = '4505019811696256';
-   
-=======
     Then in the `psql` shell, update the meter to use that raw account number as the utility account ID. 
     ```
->>>>>>> 39b55a76
     update utility_service 
     set utility_account_id = '151009074' 
     from meter where meter.oid = 4505019811696256 
