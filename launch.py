import argparse
from argparse import Namespace
from datetime import datetime, date
import json
import logging
import os
import shutil
import subprocess
import sys
from typing import Optional
import uuid
import tarfile

import boto

from datafeeds.common.index import index_logs
from datafeeds.datasources.austin_energy_interval import (
    datafeed as austin_energy_interval,
)
from datafeeds.datasources.pacific_power_interval import (
    datafeed as pacific_power_interval,
)
from datafeeds.datasources.smud_energyprofiler_interval import (
    datafeed as smud_energyprofiler_interval,
)

from datafeeds.scrapers.bloom_interval import datafeed as bloom_interval
from datafeeds.scrapers.engie import datafeed as engie
from datafeeds.scrapers.grovestreams import datafeed as grovestreams
from datafeeds.scrapers.heco_interval import datafeed as heco_interval
from datafeeds.scrapers.nautilus import datafeed as nautilus
from datafeeds.scrapers.nvenergy_myaccount import datafeed as nvenergy_myaccount
from datafeeds.scrapers.portland_bizportal import datafeed as portland_bizportal
from datafeeds.scrapers.powertrack import datafeed as powertrack
from datafeeds.scrapers.sce_greenbutton import datafeed as sce_greenbutton
from datafeeds.scrapers.sdge_myaccount import datafeed as sdge_myaccount
from datafeeds.scrapers.sdge_greenbutton import datafeed as sdge_greenbutton_sync
from datafeeds.scrapers.solaredge import datafeed as solaredge
from datafeeds.scrapers.solren import datafeed as solren
from datafeeds.scrapers.smart_meter_texas import datafeed as smart_meter_texas
from datafeeds.scrapers.duke.billing import datafeed as duke_billing
from datafeeds.scrapers.duke.intervals import datafeed as duke_interval
from datafeeds.scrapers.stem import datafeed as stem

from datafeeds.urjanet.datasource.american import datafeed as american
from datafeeds.urjanet.datasource.austin_tx import datafeed as austin
from datafeeds.urjanet.datasource.calwater import datafeed as calwater
from datafeeds.urjanet.datasource.colleyville import datafeed as colleyville
<<<<<<< HEAD
from datafeeds.urjanet.datasource.directenergy import datafeed as directenergy
=======
from datafeeds.urjanet.datasource.constellation import datafeed as constellation
>>>>>>> 62207cb2
from datafeeds.urjanet.datasource.fortworth import datafeed as fortworth
from datafeeds.urjanet.datasource.fostercity import datafeed as fostercity
from datafeeds.urjanet.datasource.heco import datafeed as heco_urjanet
from datafeeds.urjanet.datasource.irvineranch import datafeed as irvineranch
from datafeeds.urjanet.datasource.ladwp import datafeed as ladwp_water
from datafeeds.urjanet.datasource.mountainview import datafeed as mountainview
from datafeeds.urjanet.datasource.nationalgrid import datafeed as nationalgrid
from datafeeds.urjanet.datasource.pge import datafeed as pge
from datafeeds.urjanet.datasource.pleasanton import datafeed as pleasanton
from datafeeds.urjanet.datasource.pse import datafeed as pse
from datafeeds.urjanet.datasource.sandiego import datafeed as sandiego
from datafeeds.urjanet.datasource.sdge import datafeed as sdge
from datafeeds.urjanet.datasource.sfpuc import datafeed as sfpuc
from datafeeds.urjanet.datasource.sjwater import datafeed as sjwater
from datafeeds.urjanet.datasource.southlake import datafeed as southlake
from datafeeds.urjanet.datasource.watauga import datafeed as watauga

from datafeeds.common.typing import Status
from datafeeds import db, config
from datafeeds.models import (
    SnapmeterMeterDataSource as MeterDataSource,
    SnapmeterAccount,
    SnapmeterAccountMeter,
    SnapmeterAccountDataSource as AccountDataSource,
    Meter,
    UtilityService,
)

log = logging.getLogger("datafeeds")

# Look up scraper function according to the Meter Data Source name recorded in the database.
scraper_functions = {
    "american-urjanet": american,
    "austin-energy-interval": austin_energy_interval,
    "austin-urjanet": austin,
    "bloom": bloom_interval,
    "cal-water-urjanet": calwater,
    "colleyville-water-urjanet": colleyville,
<<<<<<< HEAD
    "directenergy-urjanet": directenergy,
=======
    "constellation": constellation,
>>>>>>> 62207cb2
    "duke-energy-billing": duke_billing,
    "duke-energy-interval": duke_interval,
    "engie": engie,
    "fortworth-water-urjanet": fortworth,
    "grovestreams": grovestreams,
    "fostercity-water-urjanet": fostercity,
    "heco-interval": heco_interval,
    "heco-urjanet": heco_urjanet,
    "irvineranch-water-urjanet": irvineranch,
    "ladwp-water-urjanet": ladwp_water,
    "mountainview-urjanet": mountainview,
    "nationalgrid-urjanet": nationalgrid,
    "nautilus": nautilus,
    "nve-myaccount": nvenergy_myaccount,
    "pacific-power-interval": pacific_power_interval,
    "pge-urjanet-v2": pge,
    "pleasanton-urjanet": pleasanton,
    "portland-bizportal": portland_bizportal,
    "powertrack": powertrack,
    "pse-urjanet": pse,
    "sandiego-water-urjanet": sandiego,
    "sdge-myaccount": sdge_myaccount,
    "sdge-urjanet": sdge,
    "sdge-green-button-sync": sdge_greenbutton_sync,
    "sfpuc-water-urjanet": sfpuc,
    "sce-green-button": sce_greenbutton,
    "sj-water-urjanet": sjwater,
    "smart-meter-texas": smart_meter_texas,
    "smud-energyprofiler-interval": smud_energyprofiler_interval,
    "stem": stem,
    "solaredge": solaredge,
    "solren": solren,
    "southlake-urjanet": southlake,
    "watauga-urjanet": watauga,
}


def cleanup_workdir():
    try:
        subprocess.check_output(
            "rm -rf *",
            stderr=subprocess.STDOUT,
            cwd=config.WORKING_DIRECTORY,
            shell=True,
        )
    except subprocess.CalledProcessError as e:  # noqa E722
        log.error(
            "Failed to clear working directory %s. Output: %s",
            config.WORKING_DIRECTORY,
            e.output,
        )


def archive_run(task_id: str):
    """Write the files acquired during the scraper run to S3."""

    # Copy the scraper process log into the archive bundle if available."""
    if os.path.isfile(config.LOGPATH):
        dest = os.path.join(config.WORKING_DIRECTORY, config.DATAFEEDS_LOG_NAME)
        shutil.copy(config.LOGPATH, dest)

    tarball = "{0}.tar.gz".format(config.WORKING_DIRECTORY)
    with tarfile.open(tarball, "w:gz") as f:
        f.add(config.WORKING_DIRECTORY)

    try:
        s3conn = boto.connect_s3()
        bucket = s3conn.get_bucket(config.ARTIFACT_S3_BUCKET, validate=True)

        s3key = bucket.new_key(task_id)
        s3key.set_contents_from_filename(tarball)

        log.info(
            "Successfully uploaded archive %s to S3 bucket %s.",
            task_id,
            config.ARTIFACT_S3_BUCKET,
        )
    except:  # noqa E722
        log.exception(
            "Failed to upload archive %s to S3 bucket %s.",
            task_id,
            config.ARTIFACT_S3_BUCKET,
        )
        raise


def _launch_meter_datasource(mds: MeterDataSource, start: date, end: date):
    if mds is None:
        log.error("No data source. Aborting.")
        sys.exit(1)

    account = None
    if mds.account_data_source is not None:
        ads = mds.account_data_source
        account = ads.account

    meter = mds.meter

    scraper_fn = scraper_functions.get(mds.name)

    if scraper_fn is None:
        log.error(
            'No scraping procedure associated with the identifier "%s". Aborting',
            mds.name,
        )
        sys.exit(1)

    parameters = {
        "data_start": start.strftime("%Y-%m-%d"),
        "data_end": end.strftime("%Y-%m-%d"),
    }

    task_id = os.environ.get("AWS_BATCH_JOB_ID", str(uuid.uuid4()))

    log.info("Scraper Launch Settings:")
    log.info("Enabled Features: %s", config.FEATURE_FLAGS)
    log.info("Meter Data Source OID: %s", mds.oid)
    log.info("Meter: %s (%s)", meter.name, meter.oid)
    log.info("Scraper: %s", mds.name)
    log.info("Date Range: %s - %s", start, end)
    log.info("Task ID: %s", task_id)
    log.info(
        "Elasticsearch Host/Port: %s : %s",
        config.ELASTICSEARCH_HOST,
        config.ELASTICSEARCH_PORT,
    )
    log.debug(
        "Elasticsearch Credentials: %s : %s",
        config.ELASTICSEARCH_USER,
        config.ELASTICSEARCH_PASSWORD,
    )
    log.info("Platform Host/Port: %s : %s", config.PLATFORM_HOST, config.PLATFORM_PORT)

    cleanup_workdir()
    try:
        status = scraper_fn(account, meter, mds, parameters, task_id=task_id)

        if config.enabled("ES_INDEX_LOGS"):
            index_logs(task_id, account, meter, mds, status)
        if config.enabled("S3_ARTIFACT_UPLOAD"):
            archive_run(task_id)
    except:  # noqa=E722
        log.exception("The scraper run has failed due to an unhandled exception.")
        status = Status.FAILED

    db.session.commit()
    db.session.close()
    sys.exit(status.value)


def launch_by_oid(meter_data_source_oid: int, start: date, end: date):
    db.init()
    _launch_meter_datasource(
        db.session.query(MeterDataSource).get(meter_data_source_oid), start, end
    )


def launch_by_meter(
    meter_oid: int, start: Optional[date], end: Optional[date], source_type: str
):
    db.init()
    if not start:
        start = date(2015, 1, 1)
    if not end:
        end = date.today()
    mds = (
        db.session.query(MeterDataSource)
        .filter_by(_meter=meter_oid)
        .filter(MeterDataSource.source_types.any(source_type))
        .first()
    )
    _launch_meter_datasource(mds, start, end)


def launch_by_name(
    scraper_id: str,
    start: date,
    end: date,
    account_id: str,
    service_id: str,
    username: Optional[str],
    password: Optional[str],
    meta: Optional[dict],
):
    db.init()
    config.FEATURE_FLAGS = (
        set()
    )  # A manual run is just for dev testing. Disable all data upload features.

    scraper_fn = scraper_functions.get(scraper_id)
    if scraper_fn is None:
        log.error(
            'No scraping procedure associated with the identifier "%s". Aborting',
            scraper_id,
        )
        sys.exit(1)

    parameters = {
        "data_start": start.strftime("%Y-%m-%d"),
        "data_end": end.strftime("%Y-%m-%d"),
    }

    log.info("Scraper Launch Settings:")
    log.info("Scraper: %s", scraper_id)
    log.info("Date Range: %s - %s", start, end)
    log.info("Metadata: %s", meta)

    # Set up the necessary objects to make a local run look like one in production.
    service = UtilityService(service_id)
    db.session.add(service)
    db.session.flush()

    meter = Meter("dummy")
    meter.service = service.oid
    db.session.add(meter)
    db.session.flush()

    account = SnapmeterAccount(name="dummy", created=datetime.now())
    db.session.add(account)
    db.session.flush()

    sam = SnapmeterAccountMeter(
        account=account.oid, meter=meter.oid, utility_account_id=account_id
    )
    db.session.add(sam)
    db.session.flush()

    ads = AccountDataSource(
        _account=account.oid, source_account_type="%s-dummy" % scraper_id, name="dummy"
    )
    ads.encrypt_username(username)
    ads.encrypt_password(password)
    db.session.add(ads)
    db.session.flush()

    mds = MeterDataSource(name=scraper_id, meta=meta)
    mds.meter = meter
    mds.account_data_source = ads
    db.session.add(mds)
    db.session.flush()

    cleanup_workdir()
    try:
        status = scraper_fn(account, meter, mds, parameters)
    except:  # noqa=E722
        log.exception("The scraper run has failed due to an unhandled exception.")
        status = Status.FAILED

    db.session.rollback()  # Don't commit fake objects to the database.
    db.session.close()
    sys.exit(1 if status == Status.FAILED else 0)


def launch_by_oid_args(args: Namespace):
    launch_by_oid(args.oid, args.start, args.end)


def launch_by_name_args(args: Namespace):
    if args.meta:
        meta = json.loads(args.meta)
    else:
        meta = None

    launch_by_name(
        args.scraper_id,
        args.start,
        args.end,
        args.account_id,
        args.service_id,
        args.username,
        args.password,
        meta,
    )


def launch_by_meter_args(args: Namespace):
    launch_by_meter(args.oid, args.start, args.end, args.source_type)


def _date(d):
    return datetime.strptime(d, "%Y-%m-%d").date()


parser = argparse.ArgumentParser(description="Launch a scraper")
subparser = parser.add_subparsers(dest="how")
subparser.required = True

sp_by_oid = subparser.add_parser("by-oid", help="...based on a Meter Data Source OID.")
sp_by_oid.set_defaults(func=launch_by_oid_args)
sp_by_oid.add_argument("oid", type=int, help="Snapmeter Meter Data Source OID.")
sp_by_oid.add_argument(
    "start",
    type=_date,
    help="Start date of the range to scrape (YYYY-MM-DD, inclusive)",
)
sp_by_oid.add_argument(
    "end", type=_date, help="Final date of the range to scrape (YYYY-MM-DD, exclusive)"
)


sp_by_name = subparser.add_parser("by-name", help="...based on a Scraper name.")
sp_by_name.set_defaults(func=launch_by_name_args)
sp_by_name.add_argument(
    "scraper_id", type=str, help="Scraper name (e.g. nve-myaccount)"
)
sp_by_name.add_argument(
    "account_id", type=str, help="Utility's identifier for the account to be scraped."
)
sp_by_name.add_argument(
    "service_id", type=str, help="Utility's identifier for the meter to be scraped."
)
sp_by_name.add_argument(
    "start",
    type=_date,
    help="Start date of the range to scrape (YYYY-MM-DD, inclusive)",
)
sp_by_name.add_argument(
    "end", type=_date, help="Final date of the range to scrape (YYYY-MM-DD, exclusive)"
)
sp_by_name.add_argument("--username", type=str, help="Username for utility login.")
sp_by_name.add_argument("--password", type=str, help="Password for utility login.")
sp_by_name.add_argument(
    "--meta",
    type=str,
    help='Additional scraper parameters in a JSON blob. (e.g. {"foo": "bar"}',
)


sp_by_oid = subparser.add_parser(
    "by-meter", help="...based on a Meter OID and source type"
)
sp_by_oid.set_defaults(func=launch_by_meter_args)
sp_by_oid.add_argument("oid", type=int, help="Meter OID.")
sp_by_oid.add_argument("source_type", type=str, help="billing or interval")
sp_by_oid.add_argument(
    "--start",
    type=_date,
    help="Start date of the range to scrape (YYYY-MM-DD, inclusive)",
)
sp_by_oid.add_argument(
    "--end",
    type=_date,
    help="Final date of the range to scrape (YYYY-MM-DD, exclusive)",
)


def main():
    args = parser.parse_args()
    args.func(args)


if __name__ == "__main__":
    main()<|MERGE_RESOLUTION|>--- conflicted
+++ resolved
@@ -46,11 +46,8 @@
 from datafeeds.urjanet.datasource.austin_tx import datafeed as austin
 from datafeeds.urjanet.datasource.calwater import datafeed as calwater
 from datafeeds.urjanet.datasource.colleyville import datafeed as colleyville
-<<<<<<< HEAD
+from datafeeds.urjanet.datasource.constellation import datafeed as constellation
 from datafeeds.urjanet.datasource.directenergy import datafeed as directenergy
-=======
-from datafeeds.urjanet.datasource.constellation import datafeed as constellation
->>>>>>> 62207cb2
 from datafeeds.urjanet.datasource.fortworth import datafeed as fortworth
 from datafeeds.urjanet.datasource.fostercity import datafeed as fostercity
 from datafeeds.urjanet.datasource.heco import datafeed as heco_urjanet
@@ -89,11 +86,8 @@
     "bloom": bloom_interval,
     "cal-water-urjanet": calwater,
     "colleyville-water-urjanet": colleyville,
-<<<<<<< HEAD
+    "constellation": constellation,
     "directenergy-urjanet": directenergy,
-=======
-    "constellation": constellation,
->>>>>>> 62207cb2
     "duke-energy-billing": duke_billing,
     "duke-energy-interval": duke_interval,
     "engie": engie,
