--- conflicted
+++ resolved
@@ -28,12 +28,8 @@
 # Look up scraper function according to the Meter Data Source name recorded in the database.
 scraper_functions = {
     "american-urjanet": datasources.american.datafeed,
-<<<<<<< HEAD
-    "austin-tx-urjanet": datasources.austin_tx.datafeed,
     "heco-urjanet": datasources.heco.datafeed,
-=======
     "austin-urjanet": datasources.austin_tx.datafeed,
->>>>>>> 50873c62
     "mountainview-urjanet": datasources.mountainview.datafeed,
     "nve-myaccount": datasources.nvenergy_myaccount.datafeed,
     "pleasanton-urjanet": datasources.pleasanton.datafeed,
