--- conflicted
+++ resolved
@@ -13,216 +13,13 @@
 log = logging.getLogger("datafeeds")
 
 
-<<<<<<< HEAD
 # Look up scraper function according to the Meter Data Source name recorded in the database.
 scraper_functions = {
     "watauga-urjanet": datasources.watauga.datafeed,
     "southlake-urjanet": datasources.southlake.datafeed,
     "mountainview-urjanet": datasources.mountainview.datafeed,
     "austin-tx-urjanet": datasources.austin_tx.datafeed,
-=======
-def scraper_dates(start_iso, end_iso):
-    if isinstance(start_iso, date):
-        start = start_iso
-    elif start_iso:
-        start = dateparser.parse(start_iso).date()
-    else:
-        start = date(2000, 1, 1)
-
-    if isinstance(end_iso, date):
-        end = end_iso
-    elif end_iso:
-        end = dateparser.parse(end_iso).date()
-    else:
-        end = date.today() - timedelta(days=1)
-
-    if start and end <= start:
-        end = start + timedelta(days=1)
-
-    return start, end
-
-
-def batch_launch(scraper_class, account: SnapmeterAccount, meter: Meter,
-                 datasource: MeterDataSource, params: dict, configuration=None,
-                 task_id=None, transforms=None):
-    """
-    Convenience function for launching a scraper and uploading resulting readings and/or bills.
-    datasource is a serialized SnapmeterMeterDataSource, with credentials
-
-    Not all scrapers need access to stored utility account/service IDs,
-    so pass those through via a configuration object if needed.
-
-    Managing ETL logger is done via ETL pipeline so is not necessary here.
-
-    If task_id is specified, synchronously update ES record with data range.
-
-    This is slightly different than the standard launch to make it work better in the AWS
-    Batch environment:
-      - meter, account, and datasource are SQLAlchemy objects, not Mongo data (TODO: replace
-        webapps import with task-local versions)
-      - index start and end events (was in celeryconfig for tasks)
-      - run indexing synchronously, instead of starting a celery task
-      - POST data directly to platform, instead of a webapps endpoint that POSTs to platform
-    """
-
-    def upload_readings(readings):
-        # FIXME: Enable interval data upload in dev environment (no platform API available there).
-        # if transforms and readings:
-        #     readings = interval_transform.transform(
-        #         transforms, task_id, scraper_class.__name__, meter.oid, readings)
-        # interval_uploader.upload_data(readings, account.hex_id, meter.oid)
-        # if task_id:
-        #     index.update_readings_range(task_id, meter.oid, readings)
-        log.info("Final Interval Summary --- This is what would have been uploaded to platform.")
-        for when, intervals in readings.items():
-            log.info("%s: %s intervals." % (when, len(intervals)))
-        return
-
-    def upload_bills(billing_data: BillingData):
-        # FIXME: Enable bill upload in dev environment (no platform API available there).
-        # bills = []
-        # for bill in billing_data:
-        #     if not bill:
-        #         continue
-        #     bills.append({
-        #         "start": bill.start.strftime("%Y-%m-%d"),
-        #         "end": bill.end.strftime("%Y-%m-%d"),
-        #         "cost": str(bill.cost),
-        #         "used": str(bill.used) if bill.used else "0.0",
-        #         "peak": str(bill.peak) if bill.peak else "0.0",
-        #         "items": bill.items or [],
-        #         "attachments": bill.attachments or []
-        #     })
-        # response = requests.post(
-        #     "%s/object/utility-service/%s/bills/import" % (config.PLATFORM_API_URL, meter.utility_service.service),
-        #     data={"importance": "product", "bills": bills},
-        #     headers={"Content-type": "application/json", "Accept": "*"}
-        # )
-        # response.raise_for_status()
-        # if task_id:
-        #     index.update_billing_range(task_id, billing_data)
-        title = "Final Billing Summary --- This is what would have been uploaded to platform."
-        show_bill_summary(billing_data, title)
-
-    date_range = DateRange(*scraper_dates(
-        params.get("interval_start"),
-        params.get("interval_end")
-    ))
-
-    if datasource.account_data_source:
-        parent: AccountDataSource = datasource.account_data_source
-        credentials = Credentials(parent.username, parent.password)
-    else:
-        credentials = Credentials(None, None)
-
-    if task_id and config.enabled("ES_TASK_INDEXING"):
-        index.index_etl_run(task_id, {
-            "started": datetime.now(),
-            "status": "STARTED",
-            "accountId": account.hex_id,
-            "accountName": account.name,
-            "meterId": meter.oid,
-            "meterName": meter.name,
-            "scraper": scraper_class.__name__,
-        })
-    try:
-        error = None
-        with scraper_class(credentials, date_range, configuration) as scraper:
-            scraper.scrape(readings_handler=upload_readings, bills_handler=upload_bills)
-            status = "SUCCESS"
-    except Exception as exc:
-        log.exception("Scraper run failed.")
-        status = "FAILURE"
-        error = repr(exc)
-
-    if task_id and config.enabled("ES_TASK_INDEXING"):
-        index.index_etl_run(task_id, {"status": status, "error": error})
-
-
-def urjanet_ingest_base(account: SnapmeterAccount, meter: Meter,
-                        datasource: MeterDataSource, params: dict,
-                        urja_datasource: UrjanetPyMySqlDataSource,
-                        transformer: UrjanetGridiumTransformer,
-                        task_id: Optional[str] = None):
-    conn = db.urjanet_connection()
-
-    try:
-        urja_datasource.conn = conn
-        scraper_config = BaseUrjanetConfiguration(
-            urja_datasource=urja_datasource,
-            urja_transformer=transformer,
-            utility_name=meter.utility_service.utility,
-            fetch_attachments=True
-        )
-
-        batch_launch(
-            BaseUrjanetScraper,
-            account,
-            meter,
-            datasource,
-            params,
-            configuration=scraper_config,
-            task_id=task_id)
-    finally:
-        conn.close()
-
-
-def watauga_ingest_batch(account: SnapmeterAccount, meter: Meter,
-                         datasource: MeterDataSource, params: dict,
-                         task_id: Optional[str] = None):
-    """
-    Get data from Urjanet for a city-of-watauga meter.
-    This method is intended to run as a Batch (not celery) task. Pass in SQLAlchemy
-    objects and the batch job id.
-    """
-    urjanet_ingest_base(
-        account,
-        meter,
-        datasource,
-        params,
-        urjanet_datasource.WataugaDatasource(meter.utility_account_id),
-        urjanet_transformer.WataugaTransformer(),
-        task_id)
-
-
-def southlake_ingest_batch(account: SnapmeterAccount, meter: Meter,
-                           datasource: MeterDataSource, params: dict,
-                           task_id: Optional[str] = None):
-    """
-    Get data from Urjanet for a city-of-southlake meter.
-    """
-    urjanet_ingest_base(
-        account,
-        meter,
-        datasource,
-        params,
-        urjanet_datasource.SouthlakeDatasource(meter.utility_account_id),
-        urjanet_transformer.SouthlakeTransformer(),
-        task_id)
-
-
-def american_ingest_batch(account: SnapmeterAccount, meter: Meter,
-                          datasource: MeterDataSource, params: dict,
-                          task_id: Optional[str] = None):
-    """
-    Get data from Urjanet for a city-of-southlake meter.
-    """
-    urjanet_ingest_base(
-        account,
-        meter,
-        datasource,
-        params,
-        urjanet_datasource.AmericanWaterDatasource(meter.utility_account_id),
-        urjanet_transformer.AmericanTransformer(),
-        task_id)
-
-
-# Look up scraper function according to the Meter Data Source name recorded in the database.
-scraper_functions = {
-    "watauga-urjanet": watauga_ingest_batch,
-    "southlake-urjanet": southlake_ingest_batch,
-    "american-urjanet": american_ingest_batch,
->>>>>>> 0b1f1c37
+    "american-urjanet": datasources.american.datafeed,
 }
 
 
