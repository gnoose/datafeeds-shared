--- conflicted
+++ resolved
@@ -55,12 +55,9 @@
 from datafeeds.scrapers.smud_myaccount_billing import datafeed as smud_myaccount_billing
 from datafeeds.scrapers.socalgas.socalgas import datafeed as socalgas
 from datafeeds.scrapers.stem import datafeed as stem
-<<<<<<< HEAD
 from datafeeds.scrapers.svp.billing import datafeed as svp_billing
-
-=======
 from datafeeds.scrapers.svp.interval import datafeed as svp_interval
->>>>>>> 39cf5eea
+
 from datafeeds.scrapers.duke.billing import datafeed as duke_billing
 from datafeeds.scrapers.duke.intervals import datafeed as duke_interval
 from datafeeds.scrapers.saltriver.intervals import datafeed as saltriver_interval
@@ -182,11 +179,8 @@
     "solaredge": solaredge,
     "solren": solren,
     "southlake-urjanet": southlake,
-<<<<<<< HEAD
     "svp-billing": svp_billing,
-=======
     "svp-interval": svp_interval,
->>>>>>> 39cf5eea
     "tricounty-urjanet": tricounty,
     "watauga-urjanet": watauga,
 }
