version: 2.1
orbs:
  aws-ecr: circleci/aws-ecr@6.5.0
jobs:
  build:
    # The "circle" directory contains the specs for this container
    docker:
      - image: circleci/python:3.6.4
        environment:
          ANALYTICA_UNDER_TEST: True
      - image: mdillon/postgis@sha256:f006ac612da048c54e49d7b2abd2862295070edcdd7d28efb24bccf859a87466
    steps:
      - checkout
      - run: echo 127.0.0.1 pg | sudo tee -a /etc/hosts
      - run: sudo chown -R circleci:circleci /usr/local/bin
      - run: sudo chown -R circleci:circleci /usr/local/lib/python3.6/site-packages
      - run:
          name: Setting up pipenv
          command: sudo pip install pipenv
      - run:
          name: Installing dependencies
          command: pipenv install -r requirements.txt
      - run:
          name: Installing development dependencies
          command: pipenv install -r dev-requirements.txt
      - run:
          name: Running lint
          command: pipenv run flake8 datafeeds
      #- run:
      #    name: Running static analysis
      #    command: pipenv run mypy --ignore-missing-imports analytica
      - run:
          name: Running tests
          command: pipenv run python -m unittest -v
<<<<<<< HEAD

workflows:
  build-and-deploy:
    jobs:
      - build
      - aws-ecr/build-and-push-image:
          requires:
            - build
          extra-build-args: "--build-arg REPO_HOST=${AWS_DEV_ECR_ACCOUNT_URL}"
          attach-workspace: true
          account-url: AWS_DEV_ECR_ACCOUNT_URL
          aws-access-key-id: AWS_DEV_ACCESS_KEY_ID
          aws-secret-access-key: AWS_DEV_SECRET_ACCESS_KEY
          #  context: myContext
          #  path: pathToMyDockerfile
          #  profile-name: myProfileName
          region: AWS_DEV_DEFAULT_REGION
          repo: $CIRCLE_PROJECT_REPONAME
          tag: $CIRCLE_SHA1
      - aws-ecr/build-and-push-image:
          requires:
            - build
          extra-build-args: "--build-arg REPO_HOST=${AWS_PROD_ECR_ACCOUNT_URL}"
          #attach-workspace: true
          account-url: AWS_PROD_ECR_ACCOUNT_URL
          aws-access-key-id: AWS_PROD_ACCESS_KEY_ID
          aws-secret-access-key: AWS_PROD_SECRET_ACCESS_KEY
          #  context: myContext
          #  path: pathToMyDockerfile
          #  profile-name: myProfileName
          region: AWS_PROD_DEFAULT_REGION
          repo: $CIRCLE_PROJECT_REPONAME
          tag: $CIRCLE_SHA1


=======
      - setup_remote_docker:
          docker_layer_caching: true
      - run: |
          TAG=$CIRCLE_SHA1
          docker login -u $DOCKER_USER -p $DOCKER_PASS
          docker build -t gridium/$CIRCLE_PROJECT_REPONAME:$TAG .     
          docker push gridium/$CIRCLE_PROJECT_REPONAME:$TAG
>>>>>>> 9072e189
experimental:
  notify:
    branches:
      only:
        - master<|MERGE_RESOLUTION|>--- conflicted
+++ resolved
@@ -32,7 +32,6 @@
       - run:
           name: Running tests
           command: pipenv run python -m unittest -v
-<<<<<<< HEAD
 
 workflows:
   build-and-deploy:
@@ -67,16 +66,6 @@
           repo: $CIRCLE_PROJECT_REPONAME
           tag: $CIRCLE_SHA1
 
-
-=======
-      - setup_remote_docker:
-          docker_layer_caching: true
-      - run: |
-          TAG=$CIRCLE_SHA1
-          docker login -u $DOCKER_USER -p $DOCKER_PASS
-          docker build -t gridium/$CIRCLE_PROJECT_REPONAME:$TAG .     
-          docker push gridium/$CIRCLE_PROJECT_REPONAME:$TAG
->>>>>>> 9072e189
 experimental:
   notify:
     branches:
