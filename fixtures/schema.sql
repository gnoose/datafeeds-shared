--- conflicted
+++ resolved
@@ -131,17 +131,6 @@
 );
 
 
-<<<<<<< HEAD
-CREATE TYPE public.provider_type_enum AS ENUM (
-    'utility-bundled',
-    'tnd-only'
-);
-
-
-ALTER TYPE public.generation_provider_enum OWNER TO gridium;
-
-=======
->>>>>>> 39b55a76
 --
 -- Name: provider_enum; Type: TYPE; Schema: public; Owner: gridium
 --
