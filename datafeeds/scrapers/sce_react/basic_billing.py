--- conflicted
+++ resolved
@@ -365,10 +365,7 @@
         gen_service_id=meter.utility_service.gen_service_id,
         scrape_bills=not is_partial,
         scrape_partial_bills=is_partial,
-<<<<<<< HEAD
-=======
         metascraper=metascraper,
->>>>>>> 4eaab5a6
     )
 
     return run_datafeed(
