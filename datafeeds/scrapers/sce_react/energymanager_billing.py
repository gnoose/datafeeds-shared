--- conflicted
+++ resolved
@@ -59,10 +59,7 @@
             scrape_bills=scrape_bills,
             scrape_readings=not scrape_partial_bills,
             scrape_partial_bills=scrape_partial_bills,
-<<<<<<< HEAD
-=======
             metascraper=metascraper,
->>>>>>> 4eaab5a6
         )
         self.service_id = service_id
         self.utility = utility
