"""A Selenium-based scraper for the SDGE MyAccount webpage.

This replaces a PhantomJS/CasperJS based scraper. The rationale
for moving to Selenium + Chrome Headless is: greater stability
and maintainability.
"""

import csv
import io
from collections import defaultdict, namedtuple
import logging
import os
import re
from datetime import datetime
from typing import Optional
from zipfile import ZipFile

from selenium.common.exceptions import NoSuchElementException
from selenium.common.exceptions import TimeoutException
from selenium.webdriver import ActionChains
from selenium.webdriver.common.by import By
from selenium.webdriver.common.keys import Keys
from selenium.webdriver.support import expected_conditions as EC
from selenium.webdriver.support.ui import Select
from selenium.webdriver.support.ui import WebDriverWait
from dateutil.relativedelta import relativedelta
from dateutil import parser as dateparser
from dateutil.rrule import rrule, SU, YEARLY
from retrying import retry

from datafeeds.common.batch import run_datafeed

from datafeeds.common.support import DateRange
from datafeeds.common.support import Results
from datafeeds.common.base import BaseWebScraper
from datafeeds.common.exceptions import LoginError
from datafeeds.common.support import Configuration
from datafeeds.common.typing import Status
from datafeeds.common.util.selenium import (
    file_exists_in_dir,
    IFrameSwitch,
    clear_downloads,
)
from datafeeds.models import (
    SnapmeterAccount,
    Meter,
    SnapmeterMeterDataSource as MeterDataSource,
)


class InvalidAccountException(Exception):
    """Raised when an account number cannot be found on the site."""

    pass


class InvalidMeterException(Exception):
    """Raised when a meter number cannot be found on the site"""

    pass


class InvalidIntervalDataException(Exception):
    """Indicates invalid interval (e.g. insufficient data for a day)"""

    pass


class ScraperTimeout(Exception):
    """Indicates that a Selenium timeout occurred"""

    pass


logger = None
log = logging.getLogger(__name__)

# Represents a row in a CSV file downloaded from the SDGE MyAccount site.
# The field names correspond to column names defined in such file.
CsvRow = namedtuple(
    "CsvRow",
    [
        "MeterNumber",
        "Date",
        "StartTime",
        "Duration",
        "Value",
        "EditCode",
        "FlowDirection",
        "TOU",
    ],
)

# An interval reading drawn from the SDGE CSV file. Has a date/time, and a
# value (units, KW). The CSV has units of KWH, so the value here should
# differ by a factor of 4.
RawReading = namedtuple("RawReading", ["date", "time", "value"])


class AttributeMatches:
    """Wait until a tag attribute matches a regex.

    This is passed to a Selenium wait().until construct. A Selenium locator
    is used to find a given web element, then a given attribute is monitored
    on that element until it matches a given regex.

    Args:
        locator: A Selenium locator (e.g. (By.CSS_SELECTOR, selector))
        attribute (str): The attribute to watch
        pattern (str): A regular expression
    """

    def __init__(self, locator, attribute, pattern):
        self.locator = locator
        self.attribute = attribute
        self.pattern = re.compile(pattern)

    def __call__(self, driver):
        element = driver.find_element(*self.locator)
        if self.pattern.match(element.get_attribute(self.attribute)):
            return element
        return False


class SdgeMyAccountConfiguration(Configuration):
    """Configuration for the SDGE MyAccount Scraper

    Args:
        account_id (str): Identifies a specific account.
            Some weirdness: the account ids in the webapp have one fewer
            digit compared to those in admin (the webapp ids are missing
            the last digit). This parameter represents the id from admin.
            The discrepancy noted here is handled in code in the scraper.
        service_id (str): Identifies a specific meter
    """

    def __init__(self, account_id, service_id):
        super().__init__(scrape_readings=True)
        self.account_id = account_id
        self.service_id = service_id


class ExportCsvDialog:
    """The export CSV page/dialog on the SDGE MyAccount site.

    This dialog is used to export CSV interval date for a given
    meter and date range.
    """

    # Used to select a meter by its ID
    SelectMeterCss = 'select[id="ddlMeters"]'

    # Used to set start/end date for the export
    StartDateCss = 'input[id="txtStartDate"]'
    EndDateCss = 'input[id="txtEndDate"]'

    # The dialog reports the dates for which interval data is available.
    # These selectors can be used to find the min/max of that range.
    MinDateCss = 'label[for="lblHistory"]'
    MaxDateCss = 'label[for="lblRecentAvaliableDataDate"]'

    # The export button generates the CSV report, along with a download link...
    ExportCss = 'a[id="la-gb-export"]'
    # ...which can be found (the download link) with this selector.
    DownloadCss = 'a[id="lnkDownload"]'
    # The background of the CSV dialog
    BackgroundCss = 'div[id="la-greenbutton-container"]'

    # This dialog runs inside an iframe with the following ID
    TargetIFrame = "pt1:if1"

    def __init__(self, driver):
        self._driver = driver

    def _remove_attribute(self, id_attr, attribute):
        """Remove an attribute from an element with the given id"""
        script = 'document.getElementById("{0}").removeAttribute("{1}")'
        self._driver.execute_script(script.format(id_attr, attribute))

    def wait_until_ready(self):
        """Wait until the page is ready to interact with."""
        with IFrameSwitch(self._driver, self.TargetIFrame):
            self._driver.wait().until(
                EC.presence_of_element_located((By.CSS_SELECTOR, self.StartDateCss))
            )

    def get_available_meters(self):
        """Return an iterable of available meter ids"""
        with IFrameSwitch(self._driver, self.TargetIFrame):
            meter_selector = self._driver.find_element_by_css_selector(
                self.SelectMeterCss
            )
            for option in Select(meter_selector).options:
                yield option.get_attribute("value")

    def select_meter(self, service_id):
        """Choose a meter by id from a dropdown.

        Returns False if the selection fails, e.g. if the given id doesn't exist
        in the dropdown. Returns True otherwise.
        """
        with IFrameSwitch(self._driver, self.TargetIFrame):
            meter_selector = self._driver.find_element_by_css_selector(
                self.SelectMeterCss
            )

            select = Select(meter_selector)

            # Sometimes, the meter id in the selector has a leading 0 that
            # isn't in the id we get from admin. Therefore, we search the
            # options manually to take this into account.
            target_value = None
            for opt in select.options:
                val = opt.get_attribute("value")
                if val == service_id or val.lstrip("0") == service_id:
                    target_value = val
            if target_value is None:
                return False

            try:
                select.select_by_value(target_value)
            except NoSuchElementException:
                return False

            return True

    def begin_export_csv(self):
        """Start the CSV Export."""

        # TODO: This is a little arduous right now, and I'd like to simplify if
        # possible. We click the background to make sure that previous UI
        # elements lose focus, then move to the export button and click
        # it. Without doing this, I was getting weird errors due to UI
        # elements occluding things I needed to interact with.
        with IFrameSwitch(self._driver, self.TargetIFrame):
            export = self._driver.find_element_by_css_selector(self.ExportCss)
            background = self._driver.find_element_by_css_selector(self.BackgroundCss)
            action_chains = ActionChains(self._driver)
            action_chains.click(background)
            action_chains.pause(5)
            action_chains.move_to_element(export)
            action_chains.pause(5)
            action_chains.click(export)
            action_chains.perform()

    def wait_until_export_done(self):
        """Wait for the CSV export to finish. This might take 10s of seconds"""
        with IFrameSwitch(self._driver, self.TargetIFrame):
            # Be a little more generous with this wait
            wait = WebDriverWait(self._driver, 120)
            wait.until(
                EC.presence_of_element_located((By.CSS_SELECTOR, self.DownloadCss))
            )

            # Wait until the link has a certain href value (ends with .zip)
            self._driver.wait().until(
                AttributeMatches(
                    (By.CSS_SELECTOR, self.DownloadCss), "href", r".*\.zip"
                )
            )

    def download_csv_file(self):
        """Download the CSV file to disk"""

        @retry(stop_max_attempt_number=3, wait_fixed=10000)
        def get_download_link():

            return self._driver.find_element_by_css_selector(self.DownloadCss)

        with IFrameSwitch(self._driver, self.TargetIFrame):
            download_link = get_download_link()

            # We open the download link in a new window (accomplished with
            # a shift-click). Selenium got very confused if a clicked the
            # link directly; I could no longer interact with the page.

            # NOTE: This might not be resilient across browsers, so this
            # scraper should only use the Chrome driver.

            # NOTE: I tried to download the file with requests, but this
            # didn't work, as the link here is not a direct link.
            action_chains = ActionChains(self._driver)
            action_chains.move_to_element(download_link)
            action_chains.pause(5)
            action_chains.key_down(Keys.SHIFT)
            action_chains.click(download_link)
            action_chains.key_up(Keys.SHIFT)
            action_chains.perform()

    def set_date_range(self, start_date, end_date):
        """Set the export date range."""
        with IFrameSwitch(self._driver, self.TargetIFrame):
            start_field = self._driver.find_element_by_css_selector(self.StartDateCss)
            end_field = self._driver.find_element_by_css_selector(self.EndDateCss)

            # NOTE: we remove the readonly attribute on these elements
            # so that we can set their value directly (with send_keys)
            # We also remove the class to prevent the date-picker from
            # showing up (this might not be necessary).
            self._remove_attribute("txtStartDate", "readonly")
            self._remove_attribute("txtStartDate", "class")
            self._remove_attribute("txtEndDate", "readonly")
            self._remove_attribute("txtEndDate", "class")

            date_fmt = "%m/%d/%Y"
            start_field.clear()
            start_field.send_keys(start_date.strftime(date_fmt))
            end_field.clear()
            end_field.send_keys(end_date.strftime(date_fmt))

    def get_min_start_date(self):
        """Get the min possible start date from the UI."""
        with IFrameSwitch(self._driver, self.TargetIFrame):
            min_date_label = self._driver.find_element_by_css_selector(self.MinDateCss)
            parts = min_date_label.text.split()
            date_str = parts[-1]
            return dateparser.parse(date_str).date()

    def get_max_start_date(self):
        """Get the max possible start date from the UI."""
        with IFrameSwitch(self._driver, self.TargetIFrame):
            max_date_label = self._driver.find_element_by_css_selector(self.MaxDateCss)
            parts = max_date_label.text.split()
            date_str = parts[-1]
            return dateparser.parse(date_str).date()


class MyEnergyPage:
    """Represents the SDGE MyAccount 'My Energy' tab

    We do a few things on this page: select the desired account,
    navigate to the 'Energy Use' view, and then open the CSV export
    dialog.
    """

    # When multiple accounts are available, this selector will be visible.
    AccountSelectorCss = 'select[id="pt1:acctlst"]'
    # This hidden input field holds the currently selected account.
    HiddenAccountNumberCss = 'input[id="accountNumberHiddenElem"]'
    # This span holds the rendered, active account number
    AccountNumberXpath = '//span[@id="pt1:pgl1"]/div[1]/div[2]'

    # This page has a dropdown that is used to switch to different
    # "views", e.g. the 'Energy Use' view
    ViewSelectorCss = 'select[id="pt1:soc1"]'

    # Opens the Export CSV dialog
    ExportLinkCss = 'a[id="la-csvexport-view-trigger"]'

    # Some elements live in iframe with this id
    TargetIFrame = "pt1:if1"

    def __init__(self, driver):
        self._driver = driver

    def _try_get_account_selector(self):
        """Return the account selector web element, if it's present.

        If there is only one account associated with the sign-in, this selector
        will not be present, and this function will return 'None'
        """
        account_selector = None
        try:
            account_selector = self._driver.find_element_by_css_selector(
                self.AccountSelectorCss
            )
        except NoSuchElementException:
            pass
        return account_selector

    def wait_until_ready(self):
        """Wait until the page is ready to interact with."""

        self._driver.wait().until(
            EC.presence_of_element_located(
                (By.CSS_SELECTOR, self.HiddenAccountNumberCss)
            )
        )
        self._driver.wait().until(
            EC.presence_of_element_located((By.CSS_SELECTOR, self.ViewSelectorCss))
        )

    def get_active_account_number(self):
        """ Return the currently active account number."""
        hidden_input = self._driver.find_element_by_css_selector(
            self.HiddenAccountNumberCss
        )
        return hidden_input.get_attribute("value")

    def get_available_accounts(self):
        """Return an iterable of available account ids"""

        # Some sign-ins only have a single account associated with them.
        # In these cases, there is no account selector present, and we
        # will just yield the currently active account
        account_selector = self._try_get_account_selector()
        if account_selector is not None:
            for option in Select(account_selector).options:
                yield option.get_attribute("value")
        else:
            yield self.get_active_account_number()

    def select_account(self, account_id):
        """Select the desired account.

        Returns False if the selection fails, e.g. because the desired account
        could not be found. Returns True otherwise."""

        # Account numbers on the webpage only have the first ten characters
        if len(account_id) > 10:
            account_id = account_id[:10]

        # If we have the ability to select accounts, try to do so, and if
        # successful, wait for the page to update with the new account info
        account_selector = self._try_get_account_selector()
        if account_selector is not None:
            try:
                Select(account_selector).select_by_value(account_id)
            except NoSuchElementException:
                return False

            self._driver.wait().until(
                EC.text_to_be_present_in_element_value(
                    (By.CSS_SELECTOR, self.HiddenAccountNumberCss), account_id
                )
            )
            return True

        # Otherwise:
        # If there is no account selector (meaning there is only one account)
        # for the current sign in), just check if the desired account number
        # matches the currently active account.
        active_account = self.get_active_account_number()
        return active_account == account_id

    def select_my_energy_use(self):
        """Move to the 'Energy Use' view"""
        view_selector = self._driver.find_element_by_css_selector(self.ViewSelectorCss)
        Select(view_selector).select_by_visible_text("My Energy Use")

    def wait_until_energy_use_ready(self):
        """Wait until the 'Energy Use' view is ready to interact with."""
        self._driver.wait().until(
            EC.presence_of_element_located((By.ID, self.TargetIFrame))
        )

        with IFrameSwitch(self._driver, self.TargetIFrame):
            self._driver.wait().until(
                EC.presence_of_element_located((By.CSS_SELECTOR, self.ExportLinkCss))
            )

    def navigate_to_csv_export(self):
        """Open the export CSV dialog."""

        @retry(stop_max_attempt_number=3, wait_fixed=10000)
        def click_csv_export():
            # This fails sometimes (for AJAX reasons), so retry.
            self._driver.find_element_by_css_selector(self.ExportLinkCss).click()

        with IFrameSwitch(self._driver, self.TargetIFrame):
            click_csv_export()


class HomePage:
    """Represents the SDGE MyAccount homepage, which appears post login."""

    AccountsCss = 'span[id="pt1:tblAccounts"]'
    NavBarCss = "div .navbar"
    AccountCellCss = 'td[abbr="Account"]'
    PaperlessPopupCss = 'div[id="paperlessModal"]'

    def __init__(self, driver):
        self._driver = driver

    def wait_until_ready(self):
        """Wait until the page is ready to interact with."""

        # Sometimes, a popup appears asking if we want to "Go Paperless". We
        # will wait 10 seconds for this popup to appear, closing it if it does.
        popup_wait = WebDriverWait(self._driver, 10)
        popup = None
        try:
            popup_wait.until(
                EC.visibility_of_element_located(
                    (By.CSS_SELECTOR, self.PaperlessPopupCss)
                )
            )
            popup = self._driver.find_element_by_css_selector(self.PaperlessPopupCss)
        except:  # noqa: E722
            # If we can't find this popup, no worries
            pass

        # Close the popup if we found it
        if popup is not None:
            close_button = popup.find_element_by_css_selector("button")
            # Pause after closing to make sure it disappears
            actions = ActionChains(self._driver)
            actions.click(close_button)
            actions.pause(5)
            actions.perform()

        selectors = [self.NavBarCss, self.AccountsCss, self.AccountCellCss]
        for css in selectors:
            self._driver.wait().until(
                EC.presence_of_element_located((By.CSS_SELECTOR, css))
            )

    def navigate_to_my_energy(self):
        """Move to the 'My Energy' page"""
        my_energy = self._driver.find_element_by_link_text("My Energy")
        action_chains = ActionChains(self._driver)
        action_chains.move_to_element(my_energy)
        # Pause for a moment to let the dropdown render
        action_chains.pause(3)
        action_chains.perform()

        my_energy_overview = self._driver.find_element_by_link_text(
            "My Energy Overview"
        )
        my_energy_overview.click()


class LoginPage:
    """Represents the authentication page in the web UI."""

    # Nothing fancy here. There is a username field, password field,
    # and login button
    UsernameFieldCss = 'input[id="UserID"]'
    PasswordFieldCss = 'input[id="Password"]'
    LoginButtonCss = 'button[id="jsLoginBtn"]'
    # always on page but hidden until bad credentials validated
    FailedLoginSelector = "#UserIdPasswordInvalid"

    def __init__(self, driver):
        self._driver = driver

    def wait_until_ready(self):
        """Wait until the page is ready to interact with."""
        log.info("Waiting for 'Login' page to be ready...")
        selectors = [self.UsernameFieldCss, self.PasswordFieldCss, self.LoginButtonCss]
        for css in selectors:
            self._driver.wait().until(
                EC.presence_of_element_located((By.CSS_SELECTOR, css))
            )

    def get_login_button(self):
        return self._driver.find_element_by_css_selector(self.LoginButtonCss)

    def login(self, username, password, scraper):
        log.info("Inserting credentials on login page.")
        self._driver.find_element_by_css_selector(self.UsernameFieldCss).send_keys(
            username
        )
<<<<<<< HEAD
        self._driver.find_element_by_css_selector(self.PasswordFieldCss).send_keys(
            password
        )
=======
        self._driver.sleep(1)
        self._driver.find_element_by_css_selector(self.PasswordFieldCss).send_keys(
            password
        )
        self._driver.sleep(1)
>>>>>>> 142bba46
        scraper.screenshot("after credentials")
        self.get_login_button().click()
        try:
            self._driver.wait(5).until(
                EC.visibility_of_element_located(
                    (By.CSS_SELECTOR, self.FailedLoginSelector)
                )
            )
            raise LoginError("Invalid username or login.")
        except TimeoutException:
            return  # Login succeeded.


def wait_for_download(driver, timeout=60):
    """Wait for a download to finish.

    In particular, wait for a zip file to show up in the download directory.
    """
    wait = WebDriverWait(driver, timeout)
    download_dir = driver.download_dir

    filename = wait.until(file_exists_in_dir(download_dir, r".*\.zip$"))
    filepath = os.path.join(download_dir, filename)
    return filepath


def extract_csv_rows(download_path):
    """Pull CSV data from the downloaded zip file."""
    with ZipFile(download_path) as zip_file:
        csv_files = [f for f in zip_file.namelist() if f.endswith(".csv")]
        if len(csv_files) != 1:
            pass  # TODO handle error

        target_file = csv_files[0]
        with zip_file.open(target_file) as data_file:
            csv_reader = csv.reader(io.TextIOWrapper(data_file))
            seen_header = False
            for row in csv_reader:
                if len(row) == 2:
                    log.info("CSV Metadata: {0} = {1}".format(row[0], row[1]))
                elif len(row) == 8:
                    if not seen_header:
                        seen_header = True
                    else:
                        yield CsvRow._make(row)


def to_raw_reading(csv_row):
    """Convert a CSV row to an interval reading."""
    reading_date = dateparser.parse(csv_row.Date).date()
    reading_time = dateparser.parse(csv_row.StartTime).time()
    kwh_value = float(csv_row.Value)

    # Multiply the KWH value by 4 to get KW
    return RawReading(date=reading_date, time=reading_time, value=kwh_value * 4)


DST_STARTS = set(
    # Daylight savings time starts on the second Sunday in March
    dt.date()
    for dt in rrule(
        YEARLY, bymonth=3, byweekday=SU(2), dtstart=datetime(2000, 1, 1), count=100
    )
)


DST_ENDS = set(
    # Daylight savings time ends on the first Sunday in November
    dt.date()
    for dt in rrule(
        YEARLY, bymonth=11, byweekday=SU(1), dtstart=datetime(2000, 1, 1), count=100
    )
)


def adjust_for_dst(day, readings):
    if day in DST_STARTS:
        for i in range(8, 12):
            readings[i] = None
    elif day in DST_ENDS:
        for i in range(4, 8):
            readings[i] = readings[i] / 2

    return readings


class SdgeMyAccountScraper(BaseWebScraper):
    """The main SDGE MyAccount scraper entry point."""

    def __init__(self, *args, **kwargs):
        super().__init__(*args, **kwargs)
        self.browser_name = "Chrome"
        self.name = "SDGE MyAccount"
        self.login_url = "https://myaccount.sdge.com"

    @property
    def account_id(self):
        return self._configuration.account_id

    @property
    def service_id(self):
        return self._configuration.service_id

    def _execute(self):
        try:
            return self._execute_internal()
        except TimeoutException:
            raise ScraperTimeout("Scraper timed out waiting for an element to appear.")

    def _execute_internal(self):
        # Direct the driver to the login page
        self._driver.get(self.login_url)

        # Create page helpers
        login_page = LoginPage(self._driver)
        home_page = HomePage(self._driver)
        my_energy_page = MyEnergyPage(self._driver)
        export_csv_dialog = ExportCsvDialog(self._driver)

        # Authenticate
        log.info("Logging in.")
        login_page.wait_until_ready()
        self.screenshot("beforelog.infoin")
<<<<<<< HEAD
        login_page.login(self.username, self.password, self)
=======
        # login seems to sometimes fail; try twice
        try:
            login_page.login(self.username, self.password, self)
        except LoginError:
            log.info("login failed; trying login a second time")
            self._driver.sleep(5)
            self.screenshot("before second login")
            login_page.login(self.username, self.password, self)
>>>>>>> 142bba46

        # On the homepage, fetch the visible account information. This info
        # tells us (among other things) which account id is associated with
        # which account name.
        log.info("Waiting for home page to be ready.")
        home_page.wait_until_ready()

        self.screenshot("home_page")

        # Go to the 'My Energy' Page
        log.info("Navigating to 'My Energy' page.")
        home_page.navigate_to_my_energy()
        my_energy_page.wait_until_ready()
        self.screenshot("my_energy_page_initial")

        log.info("Selecting account: {0}".format(self.account_id))
        if not my_energy_page.select_account(self.account_id):
            available_accounts = set(my_energy_page.get_available_accounts())
            error_msg = "Unable to find account with ID={0}. Available accounts are: {1}".format(
                self.account_id, available_accounts
            )
            log.info(error_msg)
            raise InvalidAccountException(error_msg)

        self.screenshot("my_energy_page_account_selected")
        log.info("Navigating to 'My Energy Use'")
        my_energy_page.select_my_energy_use()
        my_energy_page.wait_until_energy_use_ready()
        self.screenshot("my_energy_page_energy_use")

        log.info("Opening 'Export CSV' dialog.")
        my_energy_page.navigate_to_csv_export()
        export_csv_dialog.wait_until_ready()
        self.screenshot("csv_export_dialog_initial")

        # Select the desired meter
        log.info("Selecting meter with id: {0}".format(self.service_id))
        if not export_csv_dialog.select_meter(self.service_id):
            available_meters = set(export_csv_dialog.get_available_meters())
            error_msg = "Unable to find meter with ID={0}. Available meters are: {1}".format(
                self.service_id, available_meters
            )
            raise InvalidMeterException(error_msg)
        self.screenshot("csv_export_dialog_meter_selected")

        # Truncate the date range, if necessary
        min_date = export_csv_dialog.get_min_start_date()
        max_date = export_csv_dialog.get_max_start_date()
        if self.start_date < min_date:
            log.info(
                "Adjusting start date from {0} to {1}".format(self.start_date, min_date)
            )
            self.start_date = min_date
        if self.end_date > max_date:
            log.info(
                "Adjusting end date from {0} to {1}".format(self.end_date, max_date)
            )
            self.end_date = max_date

        # This page only allows you to download a certain amount of
        # billing data at a time. We will use a conservative chunk
        # size of 180 days.
        date_range = DateRange(self.start_date, self.end_date)
        interval_size = relativedelta(days=180)
        raw_readings = defaultdict(list)

        for subrange in date_range.split_iter(delta=interval_size):
            log.info("Getting interval data for date range: {0}".format(subrange))
            start = subrange.start_date
            end = subrange.end_date

            # Set the date range in the UI, then click "Export"
            log.info("Setting date range.")
            export_csv_dialog.set_date_range(start, end)
            self.screenshot(
                "csv_export_{0}-{1}".format(start.isoformat(), end.isoformat())
            )

            log.info("Clicking 'Export' button.")
            export_csv_dialog.begin_export_csv()
            export_csv_dialog.wait_until_export_done()

            # Save the current window handle. We will be closing windows
            # later, and don't want to close this one
            current_window = self._driver.current_window_handle

            # Click the download link, and wait for it to finish...
            log.info("Clicking download link.")
            export_csv_dialog.download_csv_file()
            download_path = wait_for_download(self._driver)

            log.info("Processing downloaded file: {0}".format(download_path))
            # ...then process the downloaded file.
            for row in extract_csv_rows(download_path):
                raw_reading = to_raw_reading(row)
                raw_readings[raw_reading.date].append(raw_reading)

            # Clean up any downloaded files
            log.info("Cleaning up downloads.")
            clear_downloads(self._driver.download_dir)

            # Close any windows that might have been opened
            log.info("Closing extra windows")
            handles = list(self._driver.window_handles)
            handles.remove(current_window)
            for handle in handles:
                self._driver.switch_to_window(handle)
                self._driver.close()
                self._driver.switch_to_window(current_window)

        log.info("Processing raw interval data.")
        # Convert the raw readings into the expected dictionary of results
        result = {}
        for key in sorted(raw_readings.keys()):
            iso_str = key.strftime("%Y-%m-%d")
            sorted_readings = sorted(raw_readings[key], key=lambda r: r.time)
            if len(sorted_readings) == 96:
                result[iso_str] = adjust_for_dst(
                    key, [x.value for x in sorted_readings]
                )
            else:
                error_msg = "Incomplete interval data ({0}: {1} readings)"
                error_msg = error_msg.format(iso_str, len(sorted_readings))
                raise InvalidIntervalDataException(error_msg)
        return Results(readings=result)


def datafeed(
    account: SnapmeterAccount,
    meter: Meter,
    datasource: MeterDataSource,
    params: dict,
    task_id: Optional[str] = None,
) -> Status:
    """Run scraper for SDGE MyAccount if enabled.

    Retrying a bad login will lock the account. If a login fails, mark all data sources
    for this account as disabled.
    """

    configuration = SdgeMyAccountConfiguration(
        meter.utility_account_id, meter.service_id
    )
    return run_datafeed(
        SdgeMyAccountScraper,
        account,
        meter,
        datasource,
        params,
        configuration=configuration,
        task_id=task_id,
        disable_login_on_error=True,
    )<|MERGE_RESOLUTION|>--- conflicted
+++ resolved
@@ -551,17 +551,11 @@
         self._driver.find_element_by_css_selector(self.UsernameFieldCss).send_keys(
             username
         )
-<<<<<<< HEAD
-        self._driver.find_element_by_css_selector(self.PasswordFieldCss).send_keys(
-            password
-        )
-=======
         self._driver.sleep(1)
         self._driver.find_element_by_css_selector(self.PasswordFieldCss).send_keys(
             password
         )
         self._driver.sleep(1)
->>>>>>> 142bba46
         scraper.screenshot("after credentials")
         self.get_login_button().click()
         try:
@@ -685,9 +679,6 @@
         log.info("Logging in.")
         login_page.wait_until_ready()
         self.screenshot("beforelog.infoin")
-<<<<<<< HEAD
-        login_page.login(self.username, self.password, self)
-=======
         # login seems to sometimes fail; try twice
         try:
             login_page.login(self.username, self.password, self)
@@ -696,7 +687,6 @@
             self._driver.sleep(5)
             self.screenshot("before second login")
             login_page.login(self.username, self.password, self)
->>>>>>> 142bba46
 
         # On the homepage, fetch the visible account information. This info
         # tells us (among other things) which account id is associated with
