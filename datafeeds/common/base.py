from abc import ABC as Abstract, abstractmethod
import csv
from datetime import date
import os
import time
from typing import List
import logging

from selenium.common.exceptions import NoSuchElementException, WebDriverException
from selenium.webdriver.common.by import By
from selenium.webdriver.support import expected_conditions as EC
from selenium.webdriver.support.ui import WebDriverWait

from retrying import retry
from typing import Optional
from datafeeds import config
from datafeeds.common.typing import BillingDatum, Status
from datafeeds.common.support import Configuration
from datafeeds.common.webdriver.virtualdisplay import VirtualDisplay
from datafeeds.common.util.selenium import ec_or, file_exists_in_dir
from datafeeds.models.bill import PartialBillProviderType

log = logging.getLogger(__name__)


class UnsupportedBrowserError(Exception):
    pass


class BrowserConnectionError(Exception):
    pass


class BaseScraper(Abstract):
    """
    Base scraper that defines the general interface for more specialized scrapers
    to inherit. Makes no assumption about method of retrieving data (eg. scrape
    website vs. making API calls).

    Ideal use is as a context manager:

        with [Account]Scraper(...args) as scraper:
            interval_data = scraper.scrape().results

    Also makes no assumptions about whether data sources are configured or how
    the scraper results are handled.
    """

    # Vast majority of this state is immutable, and storing account id, etc
    # prevents need of having to manage them as parameters which can be quite
    # likely to change depending on the scraper

    @abstractmethod
    def _execute(self):
        pass

    def __init__(self, credentials, date_range, configuration=None):
        self.name = ""
        self._credentials = credentials
        self._date_range = date_range
        self._configuration = configuration or Configuration()

    @property
    def username(self):
        return self._credentials.username

    @property
    def password(self):
        return self._credentials.password

    @property
    def start_date(self) -> date:
        return self._date_range.start_date

    @start_date.setter
    def start_date(self, dt: date) -> None:
        self._date_range.start_date = dt

    @property
    def end_date(self) -> date:
        return self._date_range.end_date

    @end_date.setter
    def end_date(self, dt: date):
        self._date_range.end_date = dt

    @property
    def scrape_readings(self):
        return self._configuration.scrape_readings

    @property
    def scrape_bills(self):
        return self._configuration.scrape_bills

    @property
    def scrape_pdfs(self):
        return self._configuration.scrape_pdfs

    @property
    def scrape_partial_bills(self):
        return self._configuration.scrape_partial_bills

    @property
    def metascraper(self):
        return self._configuration.metascraper

    def __enter__(self):
        self.start()
        return self

    def __exit__(self, *args):
        self.stop()

    @abstractmethod
    def start(self):
        pass

    @abstractmethod
    def stop(self):
        pass

    # FIXME: Refactor this to just return whatever bills/intervals were acquired.
    # Passing in the handlers would make sense if this function was responsible for handling
    # whatever exceptions they might throw. But since it raises and the caller is obliged to
    # wrap this in a try-catch, there's no benefit to the current interface.
    def scrape(
        self, readings_handler, bills_handler, pdfs_handler, partial_bills_handler
    ) -> Status:
        log.info("Launching %s", self.name)
        if self.username:
            log.info("Username: %s", self.username)
        log.info(
            "Date Range: %s - %s",
            self.start_date.strftime("%Y-%m-%d"),
            self.end_date.strftime("%Y-%m-%d"),
        )
        log.info("Configuration:")
        for prop, value in vars(self._configuration).items():
            log.info("\t%s: %s", prop, value)

        try:
            results = self._execute()

            bills_status = None
            readings_status = None
            pdfs_status = None
<<<<<<< HEAD
=======
            meta_status = None
>>>>>>> 4eaab5a6
            if self.scrape_bills:
                if results.bills:
                    bills_status = bills_handler(results.bills)
                else:
                    log.error("Expected to find bills but none were returned.")

            if self.scrape_readings:
                if results.readings:
                    readings_status = readings_handler(results.readings)
                else:
                    log.error("Expected to find interval data but none was returned.")

            if self.scrape_pdfs and results.pdfs:
                pdfs_status = pdfs_handler(results.pdfs)

            partial_bills_tnd_status = None
            partial_bills_gen_status = None
            if self.scrape_partial_bills and results.tnd_bills:
                partial_bills_tnd_status = partial_bills_handler(
                    results.tnd_bills, PartialBillProviderType.TND_ONLY
                )
            if self.scrape_partial_bills and results.generation_bills:
                partial_bills_gen_status = partial_bills_handler(
                    results.generation_bills, PartialBillProviderType.GENERATION_ONLY
                )
<<<<<<< HEAD
=======
            if results.meta_status:
                meta_status = results.meta_status

>>>>>>> 4eaab5a6
        except Exception as exc:
            log.exception("Scraper run failed: %s" % exc)
            raise

        # if we tried to get both types of partial bills but one failed, fail the run
        if Status.FAILED in [partial_bills_tnd_status, partial_bills_gen_status]:
            return Status.FAILED
<<<<<<< HEAD
=======
        log.info(
            "all statuses: bills=%s readings=%s, pdfs=%s, tnd=%s, gen=%s, meta=%s",
            bills_status,
            readings_status,
            pdfs_status,
            partial_bills_tnd_status,
            partial_bills_gen_status,
            meta_status,
        )
>>>>>>> 4eaab5a6
        return (
            Status.best(
                [
                    bills_status,
                    readings_status,
                    pdfs_status,
                    partial_bills_tnd_status,
                    partial_bills_gen_status,
<<<<<<< HEAD
=======
                    meta_status,
>>>>>>> 4eaab5a6
                ]
            )
            or Status.COMPLETED
        )  # COMPLETED if all status values are None, but scraper did not throw an exception

    @staticmethod
    def log_bills(bills: List[BillingDatum]):
        if not bills:
            return
        path = os.path.join(config.WORKING_DIRECTORY, "bills.csv")
        with open(path, "w") as f:
            writer = csv.writer(f)
            writer.writerow(["start", "end", "cost", "used", "peak"])
            for bill in bills:
                data_row = [bill.start, bill.end, bill.cost, bill.used, bill.peak]
                writer.writerow(data_row)

    @staticmethod
    def log_readings(readings):
        if not readings:
            return
        path = os.path.join(config.WORKING_DIRECTORY, "readings.csv")
        with open(path, "w") as f:
            keys = sorted(readings.keys())
            writer = csv.writer(f)
            for key in keys:
                data_row = [key] + readings[key]
                writer.writerow(data_row)


class BaseApiScraper(BaseScraper):
    """
    Marker class for scrapers that only hit APIs and do not need to
    manage any resources
    """

    @abstractmethod
    def _execute(self):
        pass

    def start(self):
        pass

    def stop(self):
        pass


def error_is_chrome_not_reachable(exc) -> bool:
    """
    Returns True for "chrome not reachable" WebDriver exceptions.

    Used as a retry condition for BaseWebScraper.scrape
    """
    return isinstance(exc, WebDriverException) and exc.msg == "chrome not reachable"


class BaseWebScraper(BaseScraper):
    """
    Base scraper to handle common initialization, setup, and teardown
    shared between all web scrapers that run via a headless browser.

    Manages a VirtualDisplay and the browser driver (eg. chromedriver),
    including stopping processes once finished, and adds specialized
    methods like screenshotting.
    """

    @abstractmethod
    def _execute(self):
        pass

    def __init__(self, *args, **kwargs):
        super().__init__(*args, **kwargs)
        self._shot_number = 0

        if config.USE_VIRTUAL_DISPLAY:
            self._display = VirtualDisplay()

        self._driver = None
        # This allows classes extending base to select a different
        # browser for scraping.
        self.browser_name = config.SELENIUM_BROWSER

    def start(self):
        # Virtual display needs to be started before webdriver can be loaded
        if config.USE_VIRTUAL_DISPLAY:
            self._display.start()

        self._driver = self._get_driver()
        self._driver.start()

    def stop(self):
        self._driver.stop()
        if config.USE_VIRTUAL_DISPLAY:
            self._display.stop()

    @retry(
        retry_on_exception=error_is_chrome_not_reachable,
        stop_max_attempt_number=3,
        wait_fixed=10000,
    )
    def scrape(
        self, readings_handler, bills_handler, pdfs_handler, partial_bills_handler
    ) -> Status:
        try:
            status = super().scrape(
                readings_handler, bills_handler, pdfs_handler, partial_bills_handler
            )
        except Exception:
            self.screenshot("error")
            raise

        return status

    def screenshot(self, filename, whole=True):
        self._shot_number += 1
        path = os.path.join(
            config.WORKING_DIRECTORY,
            "screenshot{:02} - {}.png".format(self._shot_number, filename),
        )
        self._driver.screenshot(path, whole=whole)

    def download_file(self, extension: str, timeout: Optional[int] = 60):
        # Wait for csv to download
        wait = WebDriverWait(self._driver, timeout)
        download_dir = self._driver.download_dir
        filename = wait.until(
            file_exists_in_dir(download_dir, r".*\.{}".format(extension))
        )
        file_path = os.path.join(download_dir, filename)

        return file_path

    def _get_driver(self):
        """
        Return an instance of ChromeDriver trying several times to load the
        desired driver in case it takes awhile to connect to browser
        """

        # Drivers are references dynamically, so we need the imports
        from datafeeds.common.webdriver.drivers.chrome import ChromeDriver  # noqa

        browser = self.browser_name
        outputpath = config.WORKING_DIRECTORY

        if browser != "Chrome":
            raise UnsupportedBrowserError(
                "Browser specified in config is not supported"
            )

        for _ in range(1, 11):
            log.info("Connecting to {}".format(browser))

            try:
                return locals()["{}Driver".format(browser)](outputpath)
            except Exception as e:
                log.info("Failed to connect. Exception: %s" % repr(e))
                time.sleep(3)

        raise BrowserConnectionError("Unable to connect to {}".format(browser))


class CSSSelectorBasePageObject(object):
    """
    Marker class for pages that only use CSS Selectors to interact.
    """

    def __init__(self, driver):
        self._driver = driver

    def find_element(self, selector: str):
        """Convenience method to find element by css selector
        :return: element
        """
        return self._driver.find_element_by_css_selector(selector)

    def element_exists(self, selector: str) -> bool:
        """Convenience method to determine if an element exists using
        CSS selectors
        """
        try:
            self.find_element(selector)
        except NoSuchElementException:
            return False
        return True

    def wait_for_condition_or_error(
        self,
        condition,
        seconds: int = 60,
        error_condition=None,
        error_cls=None,
        error_msg: Optional[str] = None,
    ):
        """Convenience method that waits for a specific condition to be detected
        before proceeding.

        :param condition: ExpectedCondition instance
        :param seconds: seconds to wait before TimeoutError is raised
        :param error_condition: ExpectedCondition instance if there's an error
        :param error_cls: Custom exception class
        :param error_msg: Error message if selector not found
        """
        if error_condition:
            # Waits for successful condition or error condition before proceeding
            self._driver.wait(seconds=seconds).until(ec_or(condition, error_condition))
            # Pulls the css selector off of the expected conditions object
            if self.element_exists(error_condition.locator[1]):
                raise error_cls(error_msg) if error_cls else Exception(error_msg)
        else:
            self._driver.wait(seconds=seconds).until(condition)

    def wait_until_ready(
        self,
        selector: str,
        seconds: int = 60,
        error_selector: Optional[str] = None,
        error_cls=None,
        error_msg: Optional[str] = None,
    ):
        """Convenience method that waits until an element is detected via a css
        selector before proceeding.
        """
        log.info(
            "Waiting for {} ({}) to be ready.".format(self.__class__.__name__, selector)
        )

        condition = EC.presence_of_element_located((By.CSS_SELECTOR, selector))
        error_condition = None

        if error_selector:
            error_condition = EC.presence_of_element_located(
                (By.CSS_SELECTOR, error_selector)
            )

        self.wait_for_condition_or_error(
            condition=condition,
            seconds=seconds,
            error_condition=error_condition,
            error_cls=error_cls,
            error_msg=error_msg,
        )

    def wait_until_invisible(
        self,
        selector: str,
        seconds: int = 60,
        error_selector: Optional[str] = None,
        error_cls=None,
        error_msg: Optional[str] = None,
    ):
        """Convenience method that waits for as long as the element is visible via a css
        selector before proceeding.
        """
        log.info(
            "Waiting for {} ({}) to be invisible.".format(
                self.__class__.__name__, selector
            )
        )

        condition = EC.invisibility_of_element_located((By.CSS_SELECTOR, selector))
        error_condition = None

        if error_selector:
            error_condition = EC.invisibility_of_element_located(
                (By.CSS_SELECTOR, error_selector)
            )

        self.wait_for_condition_or_error(
            condition=condition,
            seconds=seconds,
            error_condition=error_condition,
            error_cls=error_cls,
            error_msg=error_msg,
        )

    def wait_until_text_visible(
        self,
        selector: str,
        text: str,
        seconds: int = 60,
        error_selector: Optional[str] = None,
        alt_text: Optional[str] = None,
        error_cls=None,
        error_msg: Optional[str] = None,
    ):
        """Convenience method for waiting until specific text is present in the element.
        """
        log.info("Waiting for {} text to load.".format(self.__class__.__name__))

        condition = EC.text_to_be_present_in_element((By.CSS_SELECTOR, selector), text)
        error_condition = None

        if error_selector:
            error_condition = EC.text_to_be_present_in_element(
                (By.CSS_SELECTOR, error_selector), alt_text
            )

        self.wait_for_condition_or_error(
            condition=condition,
            seconds=seconds,
            error_condition=error_condition,
            error_cls=error_cls,
            error_msg=error_msg,
        )<|MERGE_RESOLUTION|>--- conflicted
+++ resolved
@@ -144,10 +144,7 @@
             bills_status = None
             readings_status = None
             pdfs_status = None
-<<<<<<< HEAD
-=======
             meta_status = None
->>>>>>> 4eaab5a6
             if self.scrape_bills:
                 if results.bills:
                     bills_status = bills_handler(results.bills)
@@ -173,12 +170,9 @@
                 partial_bills_gen_status = partial_bills_handler(
                     results.generation_bills, PartialBillProviderType.GENERATION_ONLY
                 )
-<<<<<<< HEAD
-=======
             if results.meta_status:
                 meta_status = results.meta_status
 
->>>>>>> 4eaab5a6
         except Exception as exc:
             log.exception("Scraper run failed: %s" % exc)
             raise
@@ -186,8 +180,6 @@
         # if we tried to get both types of partial bills but one failed, fail the run
         if Status.FAILED in [partial_bills_tnd_status, partial_bills_gen_status]:
             return Status.FAILED
-<<<<<<< HEAD
-=======
         log.info(
             "all statuses: bills=%s readings=%s, pdfs=%s, tnd=%s, gen=%s, meta=%s",
             bills_status,
@@ -197,7 +189,6 @@
             partial_bills_gen_status,
             meta_status,
         )
->>>>>>> 4eaab5a6
         return (
             Status.best(
                 [
@@ -206,10 +197,7 @@
                     pdfs_status,
                     partial_bills_tnd_status,
                     partial_bills_gen_status,
-<<<<<<< HEAD
-=======
                     meta_status,
->>>>>>> 4eaab5a6
                 ]
             )
             or Status.COMPLETED
