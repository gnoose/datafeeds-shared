from datetime import datetime, date
from typing import List, Set, Dict, Any, Tuple
import logging

from dateutil import parser as date_parser
from elasticsearch import Elasticsearch, RequestsHttpConnection
from elasticsearch.exceptions import NotFoundError
from elasticsearch.helpers import bulk
from sqlalchemy.orm import joinedload

from datafeeds import db, config
from datafeeds.common.typing import (
    BillingData,
    BillingRange,
    IntervalIssue,
    Status,
    BillPdf,
)

from datafeeds.models import (
    Meter,
    SnapmeterMeterDataSource as MeterDataSource,
)
from datafeeds.models.meter import MeterReading
from datafeeds.models.user import SnapmeterUserSubscription, SnapmeterAccountUser

log = logging.getLogger(__name__)

INDEX = "etl-tasks"  # write alias
INDEX_PATTERN = "etl-tasks-*"
INTERVAL_ISSUE_INDEX = "etl-interval-issues"
LOG_URL_PATTERN = "https://snapmeter.com/api/admin/etl-tasks/%s/log"


def _get_es_connection():
    return Elasticsearch(
        [dict(host=config.ELASTICSEARCH_HOST, port=config.ELASTICSEARCH_PORT)],
        connection_class=RequestsHttpConnection,
        http_auth=(config.ELASTICSEARCH_USER, config.ELASTICSEARCH_PASSWORD),
        use_ssl=True,
    )


"""
    ES instance: https://6e4cab9dd2954f47a4a69440dc0247c0.us-east-1.aws.found.io:9243

    "started": {"type": "date"},
    "status": {"type": "keyword"},
    "error": {"type": "text", "fields": {"keyword": {"type": "keyword"}}},
    "accountId": {"type": "keyword"},
    "accountName": {"type": "text", "fields": {"keyword": {"type": "keyword"}}},
    "meterId": {"type": "keyword"},
    "meterName": {"type": "text", "fields": {"keyword": {"type": "keyword"}}},
    "scraper": {"type": "keyword"},
    "url": {"type": "keyword"},
    "billingFrom": {"type": "date"},
    "billingTo": {"type": "date"},
    "intervalFrom": {"type": "date"}, - date range of non-null new/updated data
    "intervalTo": {"type": "date"},
    "runName": {"type": "text", "fields": {"keyword": {"type": "keyword"}}},
    "billScraper": {"type": "boolean"}
    "intervalScraper": {"type": "boolean"}
    "updatedDays": {"type": "long"} - count of days containing updated data
    "weeklyEmailSubscribers": {"type": "long"} - count of external weekly email subscribers for this meter
    "accountUsers": {"type": "long"} - count of external users for this account
    "age": {"type": "long"} - days between max updated data and now
    "exception": {"type": "keyword"} - just the exception type
"""


def _get_date(dt):
    if isinstance(dt, str):
        return date_parser.parse(dt)
    return dt


def get_index_doc(task_id: str) -> Tuple[Dict[str, Any], str]:
    es = _get_es_connection()
    # noinspection SpellCheckingInspection
    try:
        results = es.search(
            index=INDEX_PATTERN,
            doc_type="_doc",
            _source=True,
            body={"query": {"match": {"_id": task_id}}},
        )["hits"]["hits"]
        if not results:
            return {}, INDEX
        result = results[0]
        return result["_source"], result.get("_index", INDEX)
    except NotFoundError:
        return {}, INDEX


def index_etl_run(task_id: str, run: dict):
    """Index an ETL run: get the existing doc and update with fields in run."""
    es = _get_es_connection()
    doc, index = get_index_doc(task_id)
    doc.update(run)
    doc["updated"] = datetime.now()
    doc["url"] = LOG_URL_PATTERN % task_id
    # set latestFetched from max of billing/interval
    min_dt = datetime(2000, 1, 1)
    max_dt = datetime(2000, 1, 1)
    if doc.get("intervalTo"):
        interval_to = _get_date(doc["intervalTo"])
        if isinstance(interval_to, date):
            interval_to = datetime.combine(interval_to, datetime.min.time())
        max_dt = max(max_dt, interval_to)
    if doc.get("billingTo"):
        billing_to = _get_date(doc["billingTo"])
        if isinstance(billing_to, date):
            billing_to = datetime.combine(billing_to, datetime.min.time())
        max_dt = max(max_dt, billing_to)
    if max_dt > min_dt:
        doc["maxFetched"] = max_dt
<<<<<<< HEAD
    log.debug(
        "Transmitted to Elasticsearch: task_id=%s, document=%s", task_id, doc,
    )
=======
>>>>>>> 30f13a48
    es.index(index=INDEX, doc_type="_doc", id=task_id, body=doc, refresh="wait_for")


def run_meta(meter_oid: int) -> Dict[str, Any]:
    """Set metadata common to all runs."""
    doc: Dict[str, Any] = {
        "emailSubscribers": SnapmeterUserSubscription.email_subscriber_count(meter_oid),
        "accountUsers": SnapmeterAccountUser.account_user_count(meter_oid),
    }
    meter = (
        db.session.query(Meter)
        .filter_by(oid=meter_oid)
        .options(joinedload(Meter.utility_service))
        .first()
    )
    if meter:
        doc.update(meter.build_log_extra)
        doc["meter_name"] = meter.name

    return doc


def starter_doc(meter_id: int, datasource: MeterDataSource) -> Dict[str, Any]:
    """Create a starter doc for indexing."""
    doc = run_meta(meter_id)
    doc.update(
        {
            "time": datetime.now(),
            "status": "STARTED",
            "scraper": datasource.name,
            "origin": "datafeeds",
            "started": datetime.now(),  # TODO: replaced by time; remove 2021-Q2
        }
    )
    return doc


def update_billing_range(task_id: str, bills: BillingData):
    """Index info about the data retrieved in this run.

    dataType - bill
    weeklyEmailSubscribers - count of external weekly email subscribers for this meter
    accountUsers - count of external users for this account
    billingFrom, billingTo - date range for bills retrieved during this run (all bills, not just updated)
    """
    if not bills:
        return
    doc: Dict[str, Any] = {}
    billing = BillingRange(
        start=min([bill.start for bill in bills]),
        end=max([bill.end for bill in bills]),
    )
    doc.update({"billingFrom": billing.start, "billingTo": billing.end})
    index_etl_run(task_id, doc)


def update_bill_pdf_range(task_id: str, meter_oid: int, pdfs: List[BillPdf]):
    """Index info about the data retrieved in this run.

    dataType - bill
    weeklyEmailSubscribers - count of external weekly email subscribers for this meter
    accountUsers - count of external users for this account
    billingFrom, billingTo - date range for bills retrieved during this run (all bills, not just updated)
    """
    if not pdfs:
        return
    doc: Dict[str, Any] = {}
    billing = BillingRange(
        start=min([bill.start for bill in pdfs]), end=max([bill.end for bill in pdfs]),
    )
    doc.update({"billingFrom": billing.start, "billingTo": billing.end})
    index_etl_run(task_id, doc)


def _meter_interval(meter_id):
    query = "select interval from meter where oid=:oid"
    result = db.session.execute(query, {"oid": meter_id}).fetchone()
    return result[0] if result else 15


def set_interval_fields(task_id: str, readings: List[MeterReading]):
    """Index info about the interval data retrieved in this run.

    dataType - interval
    intervalUpdatedFrom, intervalUpdatedTo - date range of non-null new/updated data
    updatedDays - count of days containing updated data
    weeklyEmailSubscribers - count of external weekly email subscribers for this meter
    accountUsers - count of external users for this account
    age - days between max updated data and now
    """
    doc: Dict[str, Any] = {}
    dates: Set[date] = set()
    for reading in readings or []:
        values = set(reading.readings)
        if not values == {None}:
            dates.add(reading.occurred)
    doc["updatedDays"] = len(dates)
    if dates:
        doc.update(
            {
                "intervalFrom": min(dates),
                "intervalTo": max(dates),
                "age": (date.today() - max(dates)).days,
            }
        )
    index_etl_run(task_id, doc)


def _interval_issues_docs(
    task_id: str,
    account_hex: str,
    account_name: str,
    meter_id: int,
    meter_name: str,
    scraper: str,
    issues: List[IntervalIssue],
):
    for issue in issues:
        yield {
            "_index": INTERVAL_ISSUE_INDEX,
            "_type": "_doc",
            "_id": "%s-%s-%s"
            % (task_id, meter_id, issue.interval_dt.strftime("%Y%m%d%H%M")),
            "_source": {
                "updated": datetime.now(),
                "intervalDateTime": issue.interval_dt,
                "error": issue.error,
                "value": issue.value,
                "accountId": account_hex,
                "accountName": account_name,
                "meterId": meter_id,
                "meterName": meter_name,
                "scraper": scraper,
            },
        }


def index_etl_interval_issues(
    task_id: str,
    account_hex: str,
    account_name: str,
    meter_id: int,
    meter_name: str,
    scraper: str,
    issues: List[IntervalIssue],
):
    """Index a list of interval data issues.

    Doc fields: intervalDateTime, error, accountId, accountName, meterId, meterName, scraper, value.
    """
    log.info(
        "indexing %s interval issues for meter %s account %s",
        len(issues),
        meter_id,
        account_name,
    )
    bulk(
        _get_es_connection(),
        _interval_issues_docs(
            task_id, account_hex, account_name, meter_id, meter_name, scraper, issues
        ),
    )


def index_logs(
    task_id: str, status: Status,
):
    """Upload the logs for this task to elasticsearch for later analysis."""
    doc: Dict[str, Any] = {"status": str(status.name)}

    try:
        with open(config.LOGPATH, "r") as f:
            log_contents = f.read()
        doc["log"] = log_contents
        index_etl_run(task_id, doc)
    except:  # noqa E722
        log.exception("Failed to upload run logs to elasticsearch.")
        return

    log.info("Successfully uploaded run logs to elasticsearch.")<|MERGE_RESOLUTION|>--- conflicted
+++ resolved
@@ -114,12 +114,6 @@
         max_dt = max(max_dt, billing_to)
     if max_dt > min_dt:
         doc["maxFetched"] = max_dt
-<<<<<<< HEAD
-    log.debug(
-        "Transmitted to Elasticsearch: task_id=%s, document=%s", task_id, doc,
-    )
-=======
->>>>>>> 30f13a48
     es.index(index=INDEX, doc_type="_doc", id=task_id, body=doc, refresh="wait_for")
 
 
