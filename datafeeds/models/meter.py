""" Meter

This module covers tables managed by webapps/platform that describe Meters, their interval data, and groups.
Except for unit tests, analytics should treat these tables as Read Only.
"""


import json
import math
from datetime import date, datetime, timedelta
from enum import Enum
from typing import List, Tuple, Optional, Dict

import sqlalchemy as sa
from sqlalchemy.orm import relationship

from datafeeds import db
from datafeeds.orm import ModelMixin, Base
from datafeeds.models.utility_service import UtilityService


class MeterReading(ModelMixin, Base):
    __tablename__ = "meter_reading"

    oid = sa.Column(sa.BigInteger, primary_key=True)

    # foreign key for SQLAlchemy: does not actually exist in database
    meter = sa.Column(sa.BigInteger, sa.ForeignKey("meter.oid"))

    occurred = sa.Column(sa.Date)
    readings = sa.Column(sa.JSON)
    frozen = sa.Column(sa.Boolean)

    meter_obj = relationship("Meter", back_populates="readings")


class MeterFlowDirection(Enum):
    """Flow directions for a meter."""

    forward = "forward"
    reverse = "reverse"


class Meter(ModelMixin, Base):
    __tablename__ = "meter"

    oid = sa.Column(sa.BigInteger, primary_key=True)
    billing = sa.Column(sa.Unicode)
    # foreign key for SQLAlchemy: does not actually exist in database
    # _building = sa.Column("building", sa.BigInteger, sa.ForeignKey("building.oid"))
    commodity = sa.Column(sa.Unicode)
    interval = sa.Column(sa.Integer)
    kind = sa.Column(sa.Unicode)
    name = sa.Column(sa.Unicode)
    number = sa.Column(sa.Unicode)
    parent = sa.Column(sa.BigInteger)
    point = sa.Column(sa.Unicode)
    # foreign key for SQLAlchemy: does not actually exist in database
    service = sa.Column(sa.BigInteger, sa.ForeignKey("utility_service.oid"))
    system = sa.Column(sa.BigInteger)
    direction = sa.Column(
        sa.Enum(*[f.value for f in MeterFlowDirection]), default="forward"
    )

    # building = relationship("Building", back_populates="meters")
    utility_service = relationship("UtilityService")
    readings = relationship("MeterReading", back_populates="meter_obj")

    snapmeter_account_meter = relationship("SnapmeterAccountMeter")

    def __init__(
        self,
        name,
        building=None,
        kind="main",
        interval=15,
        commodity="kw",
        direction="forward",
        utility_service=None,
        parent=None,
    ):
        self.oid = Meter.get_new_oid()

        if building:
            self.building = building

        self.name = name
        self.kind = kind
        self.interval = interval
        self.commodity = commodity
        self.direction = direction

        if utility_service is not None:
            self.utility_service = utility_service

        if parent is not None:
            self.parent = parent

    @classmethod
    def readings_sign(cls, direction):
        return -1 if direction == "reverse" else 1

    @property
    def unit_label(self):
        label = {"kw": "kW", "therms": "thm", "ccf": "ccf"}
        return label.get(self.commodity, self.commodity)

    @property
    def submeters(self):
        return db.session.query(Meter).filter(Meter.parent == self.oid)

    @property
    def timezone(self):
        """timezone from building, with default"""
        default_tz = "America/Los_Angeles"
        if not self.building:
            return default_tz
        return self.building.timezone or default_tz

    @property
    def bills_range(self):
        """return min initial/max closing bill dates meter as date properties

        usage: meter.bills_range.first_initial, meter.bills_range.first_closing,
        meter.bills_range.last_initial, meter.bills_range.last_closing
        """
        query = """
            select min(initial) first_initial, min(closing) first_closing,
                max(initial) last_initial, max(closing) last_closing
            from bill b, meter m
            where b.service=m.service and m.oid=:meter
        """
        return db.session.execute(query, {"meter": self.oid}).first()

    @classmethod
    def _replace_nan(cls, number):
        if number and math.isnan(number):
            return None

        return number

    @classmethod
    def _readings_query(cls):
        return """
            SELECT
                mr.meter meter_id,
                mr.occurred occurred,
                mr.readings::text,
                m.commodity,
                m.interval,
                m.direction
            FROM meter_reading mr, meter m
            WHERE
                m.oid = mr.meter AND
                m.kind <> 'totalized' AND
                m.oid IN :meters AND
                mr.occurred >= :from_date AND
                mr.occurred < :to_date
            union
            SELECT
                submeter.parent meter_id,
                mr.occurred occurred,
                mr.readings::text,
                m.commodity,
                m.interval,
                submeter.direction
            FROM meter_reading mr, meter m, meter submeter
            WHERE
                submeter.parent = m.oid AND
                submeter.oid = mr.meter AND
                m.oid IN :meters AND
                m.kind = 'totalized' AND
                mr.occurred >= :from_date AND
                mr.occurred < :to_date
            ORDER BY meter_id, occurred ASC
        """

    @classmethod
    def signed_readings(cls, readings_row, direction="forward"):
        """set the sign for an array of reading values (from meter_reading)

        use this before exporting or summing meter reading values; values from the database
        are always positive
        """
        rval = []
        sign = Meter.readings_sign(direction)
        readings = (
            json.loads(readings_row) if isinstance(readings_row, str) else readings_row
        )
        for val in readings:
            val = Meter._replace_nan(val)
            rval.append(sign * val if val else val)
        return rval

    def interval_data(
        self, start_dt: datetime, end_dt: datetime
    ) -> List[Tuple[datetime, Optional[float]]]:
        """Return ordered interval data between the two input datetimes.

        The intervals in this query are half-open. For example, when
        this method is called for interval data from 2018-10-01 to
        2018-10-03, we return all intervals in 10-01 and 10-02, but
        not midnight of 10-03.
        """

        # Meter readings are by day so expand our window to make sure
        # we capture all relevant intervals.
        start_d = start_dt.date()
        end_d = end_dt.date() + timedelta(days=1)

        query = db.session.execute(
            self._readings_query(),
            {"meters": (self.oid,), "from_date": start_d, "to_date": end_d},
        )
        # can return multiple rows per date for totalized meter
        by_date: Dict[date, list] = {}

        def add_readings(v1, v2):
            return None if v1 is None and v2 is None else (v1 or 0) + (v2 or 0)

        for row in query:
            readings = Meter.signed_readings(row.readings, row.direction)
            if row.occurred in by_date:
                by_date[row.occurred] = list(
                    map(add_readings, by_date[row.occurred], readings)
                )
            else:
                by_date[row.occurred] = readings

        if not by_date:
            return []

        intervals_per_day = int(24 * 60 / self.interval)
        num_intervals = int((end_d - start_d).total_seconds() / (self.interval * 60))
        start = datetime(start_d.year, start_d.month, start_d.day)
        step = timedelta(minutes=self.interval)
        labels = [start + k * step for k in range(0, num_intervals)]

        time_series: List[Optional[float]] = []
        day = start_d
        while day < end_d:
            if day in by_date:
                time_series += by_date[day]
            else:
                time_series += [None for _ in range(0, intervals_per_day)]

            day += timedelta(days=1)

        # Filter once more at the interval level.
        return [
            (dt, v) for (dt, v) in zip(labels, time_series) if start_dt <= dt < end_dt
        ]

    @property
    def readings_range(self):
        """return min/max reading dates (not datetime) for meter as date properties

        usage: meter.readings_range.min_date, meter.readings_range.max_date
        """
        query = """
            select min(occurred) min_date, max(occurred) max_date
            from meter_reading
            where meter=:meter
        """
        return db.session.execute(query, {"meter": self.oid}).first()

    @property
    def utility_account_id(self) -> str:
<<<<<<< HEAD
        # Once writes confirmed stable, start reading this off of the
        # UtilityService table instead.
        return self.snapmeter_account_meter[0].utility_account_id
=======
        query = db.session.query(UtilityService).filter_by(oid=self.service)
        service = query.first()
        if service:
            return service.utility_account_id
        return None
>>>>>>> 39b55a76

    @property
    def service_id(self) -> str:
        return self.utility_service.service_id<|MERGE_RESOLUTION|>--- conflicted
+++ resolved
@@ -266,17 +266,11 @@
 
     @property
     def utility_account_id(self) -> str:
-<<<<<<< HEAD
-        # Once writes confirmed stable, start reading this off of the
-        # UtilityService table instead.
-        return self.snapmeter_account_meter[0].utility_account_id
-=======
         query = db.session.query(UtilityService).filter_by(oid=self.service)
         service = query.first()
         if service:
             return service.utility_account_id
         return None
->>>>>>> 39b55a76
 
     @property
     def service_id(self) -> str:
