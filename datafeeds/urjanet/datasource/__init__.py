--- conflicted
+++ resolved
@@ -18,18 +18,11 @@
 from .pleasanton import PleasantonDatasource
 from .heco import HecoDatasource
 
-<<<<<<< HEAD
-__all__ = ["UrjanetDataSource", "UrjanetPyMySqlDataSource", "PacificGasElectricDataSource",
-           "LadwpWaterDatasource", "SfpucWaterDatasource", "FosterCityWaterDatasource",
-           "ColleyvilleWaterDatasource", "FortWorthWaterDatasource", "SjWaterDatasource",
-           "SanDiegoWaterDatasource", "IrvineRanchWaterDatasource", "CalWaterDatasource",
-           "SouthlakeDatasource", "WataugaDatasource", "MountainViewDatasource",
-           "AustinTXWaterDatasource", "AmericanWaterDatasource", "PleasantonDatasource", "HecoDatasource"]
-=======
+
 __all__ = ["CommodityType", "UrjanetDataSource", "UrjanetPyMySqlDataSource",
            "PacificGasElectricDataSource", "LadwpWaterDatasource", "SfpucWaterDatasource",
            "FosterCityWaterDatasource", "ColleyvilleWaterDatasource", "FortWorthWaterDatasource",
            "SjWaterDatasource", "SanDiegoWaterDatasource", "IrvineRanchWaterDatasource",
            "CalWaterDatasource", "SouthlakeDatasource", "WataugaDatasource", "MountainViewDatasource",
-           "AustinTXDatasource", "AmericanWaterDatasource", "PleasantonDatasource"]
->>>>>>> 50873c62
+           "AustinTXDatasource", "AmericanWaterDatasource",
+           "PleasantonDatasource", "HecoDatasource"]