--- conflicted
+++ resolved
@@ -12,22 +12,15 @@
 from .calwater import CalWaterDatasource
 from .southlake import SouthlakeDatasource
 from .watauga import WataugaDatasource
-<<<<<<< HEAD
 from .mountainview import MountainViewDatasource
 from .austin_tx import AustinTXWaterDatasource
 from .american import AmericanWaterDatasource
-=======
 from .pleasanton import PleasantonDatasource
 
->>>>>>> ded01251
 
 __all__ = ["UrjanetDataSource", "UrjanetPyMySqlDataSource", "PacificGasElectricDataSource",
            "LadwpWaterDatasource", "SfpucWaterDatasource", "FosterCityWaterDatasource",
            "ColleyvilleWaterDatasource", "FortWorthWaterDatasource", "SjWaterDatasource",
            "SanDiegoWaterDatasource", "IrvineRanchWaterDatasource", "CalWaterDatasource",
-<<<<<<< HEAD
            "SouthlakeDatasource", "WataugaDatasource", "MountainViewDatasource",
-           "AustinTXWaterDatasource", "AmericanWaterDatasource"]
-=======
-           "SouthlakeDatasource", "WataugaDatasource", "PleasantonDatasource"]
->>>>>>> ded01251
+           "AustinTXWaterDatasource", "AmericanWaterDatasource", "PleasantonDatasource"]