--- conflicted
+++ resolved
@@ -10,10 +10,7 @@
 from .nve import NVEnergyTransformer
 from .pge import PacificGasElectricTransformer
 from .pge_generation import PacificGasElectricUrjaXMLTransformer
-<<<<<<< HEAD
-=======
 from .pse_urjanet import PseUrjanetTransformer
->>>>>>> 4eaab5a6
 from .sandiego_water import SanDiegoWaterTransformer
 from .sdge import SDGETransformer
 from .sfpuc import SanFranciscoWaterTransformer
@@ -47,10 +44,7 @@
     "NVEnergyTransformer",
     "PacificGasElectricTransformer",
     "PacificGasElectricUrjaXMLTransformer",
-<<<<<<< HEAD
-=======
     "PseUrjanetTransformer",
->>>>>>> 4eaab5a6
     "SanDiegoWaterTransformer",
     "SanFranciscoWaterTransformer",
     "SDGETransformer",
