--- conflicted
+++ resolved
@@ -7,18 +7,12 @@
 from .southlake import SouthlakeTransformer
 from .watauga import WataugaTransformer
 from .fostercity import FosterCityTransformer
-<<<<<<< HEAD
 from .austin_tx import AustinTXTransformer
-=======
 from .american import AmericanTransformer
->>>>>>> 0b1f1c37
 
 
 __all__ = ["UrjanetGridiumTransformer", "urja_to_json", "json_to_urja",
            "SfpucWaterTransformer", "GenericWaterBillingPeriod", "GenericWaterTransformer",
            "PacGeGridiumTransfomer", "LadwpWaterTransformer", "SouthlakeTransformer",
-<<<<<<< HEAD
-           "WataugaTransformer", "FosterCityTransformer", "AustinTXTransformer"]
-=======
-           "WataugaTransformer", "FosterCityTransformer", "AmericanTransformer"]
->>>>>>> 0b1f1c37
+           "WataugaTransformer", "FosterCityTransformer", "AustinTXTransformer",
+           "AmericanTransformer"]