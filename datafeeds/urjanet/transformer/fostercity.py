from decimal import Decimal
from typing import List

from datafeeds.urjanet.model import Account, UrjanetData
from datafeeds.urjanet.transformer import GenericWaterTransformer, GenericBillingPeriod


class FosterCityWaterBillingPeriod(GenericBillingPeriod):
    def get_total_charge(self):
        if self.account.NewCharges > Decimal(0.0):
            return self.account.NewCharges

        if (
            self.account.NewCharges == Decimal(0.0)
            and self.account.OutstandingBalance == Decimal(0.0)
            and self.account.TotalBillAmount > Decimal(0.0)
        ):
            return self.account.TotalBillAmount


class FosterCityWaterTransformer(GenericWaterTransformer):
    """A water transformer with some minor adaptations for the Foster City municipal utility"""

    @staticmethod
<<<<<<< HEAD
    def billing_period(account: Account) -> FosterCityWaterBillingPeriod:
        return FosterCityWaterBillingPeriod(account)

    # pylint: disable=no-self-use
    def filtered_accounts(self, urja_data: UrjanetData) -> List[Account]:
        # Foster city has some "degenerate" statements with no charges and with
        # start date == end date
=======
    def filtered_accounts(urja_data: UrjanetData) -> List[Account]:
        # Foster city has some "degenerate" statements with no charges and with start date == end date
>>>>>>> 3a412979
        # So we override this function to capture those cases
        return [
            account
            for account in urja_data.accounts
            if account.StatementDate is not None
            and account.IntervalStart != account.IntervalEnd
        ]<|MERGE_RESOLUTION|>--- conflicted
+++ resolved
@@ -22,18 +22,12 @@
     """A water transformer with some minor adaptations for the Foster City municipal utility"""
 
     @staticmethod
-<<<<<<< HEAD
     def billing_period(account: Account) -> FosterCityWaterBillingPeriod:
         return FosterCityWaterBillingPeriod(account)
 
-    # pylint: disable=no-self-use
-    def filtered_accounts(self, urja_data: UrjanetData) -> List[Account]:
+    def filtered_accounts(urja_data: UrjanetData) -> List[Account]:
         # Foster city has some "degenerate" statements with no charges and with
         # start date == end date
-=======
-    def filtered_accounts(urja_data: UrjanetData) -> List[Account]:
-        # Foster city has some "degenerate" statements with no charges and with start date == end date
->>>>>>> 3a412979
         # So we override this function to capture those cases
         return [
             account
