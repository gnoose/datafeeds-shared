--- conflicted
+++ resolved
@@ -22,13 +22,11 @@
     def test_sdge_1711649865730(self):
         self.sdge_test("1711649865730_input.json", "1711649865730_expected.json")
 
-<<<<<<< HEAD
     def test_sdge_12224763160(self):
         self.sdge_test("12224763160_input.json", "12224763160_expected.json")
-=======
+
     def test_sdge_1222476316(self):
         self.sdge_test("1222476316_input.json", "1222476316_expected.json")
->>>>>>> 39b55a76
 
 
 if __name__ == "__main__":
