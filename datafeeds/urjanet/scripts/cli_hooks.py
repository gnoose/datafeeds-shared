"""This class defines a simple interface for Urjanet datasources that wish to be exposed via the command line.

There are two basic operations supported for Urjanet datasources:
  (1) Loading data from a MySQL database into a JSON format, accomplished on the command line by `dump_urja_json.py`.
      This script generally requires some number of utility-specific arguments to inform which data should be extracted
      from the source database.
  (2) Transforming JSON from (1) into billing periods, accomplished on the command line by `transform_urja_json.py`.
      At this time, this script doesn't require customer arguments per utility.

To expose an Urjanet datasource on the command line, a class with the following format, referred to here as a
"CLI Hook", can be defined:

class <ClassName>(DatasourceCli):
    __cli_key__ = "<unique_key_name>"

    def add_datasource_args(self, parser):
        parser.add_argument("<arg1>")
        parser.add_argument("<arg2>")
        parser.add_argument("...")

    def make_datasource(self, args):
        return setup_datasource(<UrjaDatasource>(conn, args.arg1, args.arg2, ...), conn)

    def make_transformer(self):
        return <UrjaTransformer>()

This class will be automatically registered in the _cli_hook_registry dictionary, which is used by the aforementioned
scripts. Specifically the `dump_urja_json.py` script will add the arguments specified in `add_datasource_args` to a
subparser keyed by `__cli_key__`. The `transform_urja_json.py` script will also add a subparser named according to this
attribute, but currently does not add any additional arguments.
"""

from typing import Dict, Type

from datafeeds.urjanet.datasource.american import AmericanWaterDatasource
from datafeeds.urjanet.datasource.austin_tx import AustinTXDatasource
from datafeeds.urjanet.datasource.base import CommodityType
from datafeeds.urjanet.datasource.calwater import CalWaterDatasource
from datafeeds.urjanet.datasource.colleyville import ColleyvilleWaterDatasource
from datafeeds.urjanet.datasource.directenergy import DirectEnergyDatasource
from datafeeds.urjanet.datasource.fortworth import FortWorthWaterDatasource
from datafeeds.urjanet.datasource.fostercity import FosterCityWaterDatasource
from datafeeds.urjanet.datasource.heco import HecoDatasource
from datafeeds.urjanet.datasource.irvineranch import IrvineRanchWaterDatasource

from datafeeds.urjanet.datasource.ladwp import LosAngelesWaterDatasource
from datafeeds.urjanet.datasource.mountainview import MountainViewDatasource
from datafeeds.urjanet.datasource.nationalgrid import NationalGridDatasource
from datafeeds.urjanet.datasource.pge import PacificGasElectricDatasource
from datafeeds.urjanet.datasource.pse import PseDatasource
from datafeeds.urjanet.datasource.pleasanton import PleasantonDatasource
from datafeeds.urjanet.datasource.sandiego import SanDiegoWaterDatasource
from datafeeds.urjanet.datasource.sdge import SDGEDatasource
from datafeeds.urjanet.datasource.sfpuc import SanFranciscoWaterDatasource
from datafeeds.urjanet.datasource.sjwater import SjWaterDatasource
from datafeeds.urjanet.datasource.southlake import SouthlakeDatasource
from datafeeds.urjanet.datasource.watauga import WataugaDatasource
from datafeeds.urjanet.transformer import (
    UrjanetGridiumTransformer,
    LosAngelesWaterTransformer,
    NationalGridTransformer,
    PacificGasElectricTransformer,
    SanFranciscoWaterTransformer,
    FosterCityWaterTransformer,
    GenericWaterTransformer,
    SDGETransformer,
    SouthlakeTransformer,
    WataugaTransformer,
    AmericanTransformer,
    AustinTXTransformer,
    HecoTransformer,
)
from datafeeds.urjanet.transformer.directenergy import DirectEnergyTransformer

_cli_hook_registry = {}


class RegisteredCliHook(type):
    """This is a metaclass that automatically registers CLI Hooks """

    @staticmethod
    def register(key, cls):
        if key in _cli_hook_registry:
            raise ValueError("A CLI Hook with key '{}' already exists!".format(key))
        _cli_hook_registry[key] = cls

    def __new__(mcs, clsname, bases, attrs):
        newclass = super(RegisteredCliHook, mcs).__new__(mcs, clsname, bases, attrs)
        cli_key = attrs.get("__cli_key__")
        if cli_key:
            RegisteredCliHook.register(
                cli_key, newclass
            )  # here is your register function
        return newclass


class DatasourceCli(metaclass=RegisteredCliHook):
    __cli_key__ = None

    def add_subparser(self, subparsers):
        sub = subparsers.add_parser(self.__cli_key__)
        self.add_datasource_args(sub)
        sub.set_defaults(datasource_cli=self)

    def add_datasource_args(self, parser):
        pass

    def make_datasource(self, args):
        return None

    def setup_datasource(self, datasource, conn):
        datasource.conn = conn
        return datasource

    def make_transformer(self):
        return None


class NationalGridCli(DatasourceCli):
    __cli_key__ = "nationalgrid"

    def add_datasource_args(self, parser):
        parser.add_argument("account_number")
        parser.add_argument("said", help="utility_service.service_id")

    def make_datasource(self, conn, args):
        return self.setup_datasource(
            NationalGridDatasource(args.account_number, args.said), conn
        )

    def make_transformer(self):
        return NationalGridTransformer()


class PgeCli(DatasourceCli):
    __cli_key__ = "pge"

    def add_datasource_args(self, parser):
        parser.add_argument("account_number")
        parser.add_argument("service_id")

    def make_datasource(self, conn, args):
        return self.setup_datasource(
            PacificGasElectricDatasource(args.account_number, args.service_id), conn
        )

    def make_transformer(self):
        return PacificGasElectricTransformer()


<<<<<<< HEAD
class DirectEnergy(DatasourceCli):
    __cli_key__ = "de"

    def add_datasource_args(self, parser):
        parser.add_argument("account_number")
        parser.add_argument("service_id")

    def make_datasource(self, conn, args):
        return self.setup_datasource(
            DirectEnergyDatasource(args.account_number, args.service_id), conn
        )

    def make_transformer(self):
        return DirectEnergyTransformer()
=======
class PseCli(DatasourceCli):
    __cli_key__ = "pse"

    def add_datasource_args(self, parser):
        parser.add_argument("account_number")
        parser.add_argument("said", help="utility_service.service_id")

    def make_datasource(self, conn, args):
        return self.setup_datasource(
            PseDatasource(args.account_number, args.said), conn
        )

    def make_transformer(self):
        return UrjanetGridiumTransformer()
>>>>>>> ea8062d0


class LadwpWaterCli(DatasourceCli):
    __cli_key__ = "ladwp_water"

    def add_datasource_args(self, parser):
        parser.add_argument("account_number")
        parser.add_argument("service_id")

    def make_datasource(self, conn, args):
        return self.setup_datasource(
            LosAngelesWaterDatasource(args.account_number, args.service_id), conn
        )

    def make_transformer(self):
        return LosAngelesWaterTransformer()


class SanFranciscoWaterCli(DatasourceCli):
    __cli_key__ = "sfpuc_water"

    def add_datasource_args(self, parser):
        parser.add_argument("account_number")

    def make_datasource(self, conn, args):

        return self.setup_datasource(
            SanFranciscoWaterDatasource(args.account_number), conn
        )

    def make_transformer(self):
        return SanFranciscoWaterTransformer()


class FosterCityWaterCli(DatasourceCli):
    __cli_key__ = "fostercity_water"

    def add_datasource_args(self, parser):
        parser.add_argument("account_number")

    def make_datasource(self, conn, args):
        return self.setup_datasource(
            FosterCityWaterDatasource(args.account_number), conn
        )

    def make_transformer(self):
        return FosterCityWaterTransformer()


class ColleyvilleWaterCli(DatasourceCli):
    __cli_key__ = "colleyville_water"

    def add_datasource_args(self, parser):
        parser.add_argument("account_number")

    def make_datasource(self, conn, args):
        return self.setup_datasource(
            ColleyvilleWaterDatasource(args.account_number), conn
        )

    def make_transformer(self):
        return GenericWaterTransformer()


class FortWorthWaterCli(DatasourceCli):
    __cli_key__ = "fortworth_water"

    def add_datasource_args(self, parser):
        parser.add_argument("account_number")

    def make_datasource(self, conn, args):
        return self.setup_datasource(
            FortWorthWaterDatasource(args.account_number), conn
        )

    def make_transformer(self):
        return GenericWaterTransformer()


class SjWaterCli(DatasourceCli):
    __cli_key__ = "sj_water"

    def add_datasource_args(self, parser):
        parser.add_argument("account_number")

    def make_datasource(self, conn, args):
        return self.setup_datasource(SjWaterDatasource(args.account_number), conn)

    def make_transformer(self):
        return GenericWaterTransformer()


class SanDiegoWaterCli(DatasourceCli):
    __cli_key__ = "sandiego_water"

    def add_datasource_args(self, parser):
        parser.add_argument("account_number")

    def make_datasource(self, conn, args):
        return self.setup_datasource(SanDiegoWaterDatasource(args.account_number), conn)

    def make_transformer(self):
        return GenericWaterTransformer()


class SDGECli(DatasourceCli):
    __cli_key__ = "sdge"

    def add_datasource_args(self, parser):
        parser.add_argument("account_number")
        parser.add_argument("said", help="utility_service.service_id")

    def make_datasource(self, conn, args):
        return self.setup_datasource(
            SDGEDatasource(args.account_number, args.said), conn
        )

    def make_transformer(self):
        return SDGETransformer()


class SouthlakeCli(DatasourceCli):
    __cli_key__ = "southlake"

    def add_datasource_args(self, parser):
        parser.add_argument("account_number")

    def make_datasource(self, conn, args):
        return self.setup_datasource(SouthlakeDatasource(args.account_number), conn)

    def make_transformer(self):
        return SouthlakeTransformer()


class WataugaCli(DatasourceCli):
    __cli_key__ = "watauga"

    def add_datasource_args(self, parser):
        parser.add_argument("account_number")

    def make_datasource(self, conn, args):
        return self.setup_datasource(WataugaDatasource(args.account_number), conn)

    def make_transformer(self):
        return WataugaTransformer()


def get_cli_hooks() -> Dict[str, Type[DatasourceCli]]:
    return _cli_hook_registry


class IrvineRanchWaterCli(DatasourceCli):
    __cli_key__ = "irvineranch_water"

    def add_datasource_args(self, parser):
        parser.add_argument("account_number")

    def make_datasource(self, conn, args):
        return self.setup_datasource(
            IrvineRanchWaterDatasource(args.account_number), conn
        )

    def make_transformer(self):
        return GenericWaterTransformer()


class CalWaterCli(DatasourceCli):
    __cli_key__ = "calwater"

    def add_datasource_args(self, parser):
        parser.add_argument("account_number")

    def make_datasource(self, conn, args):
        return self.setup_datasource(CalWaterDatasource(args.account_number), conn)

    def make_transformer(self):
        return GenericWaterTransformer()


class MountainViewCli(DatasourceCli):
    __cli_key__ = "mountainview"

    def add_datasource_args(self, parser):
        parser.add_argument("account_number")

    def make_datasource(self, conn, args):
        return self.setup_datasource(MountainViewDatasource(args.account_number), conn)

    def make_transformer(self):
        return GenericWaterTransformer()


class PleasantonCli(DatasourceCli):
    __cli_key__ = "pleasanton"

    def add_datasource_args(self, parser):
        parser.add_argument("account_number")

    def make_datasource(self, conn, args):
        return self.setup_datasource(PleasantonDatasource(args.account_number), conn)

    def make_transformer(self):
        return GenericWaterTransformer()


class AmericanWaterCli(DatasourceCli):
    __cli_key__ = "american"

    def add_datasource_args(self, parser):
        parser.add_argument("account_number")

    def make_datasource(self, conn, args):
        return self.setup_datasource(AmericanWaterDatasource(args.account_number), conn)

    def make_transformer(self):
        return AmericanTransformer()


class AustinTXCli(DatasourceCli):
    __cli_key__ = "city-of-austin"  # match utility identifier

    def add_datasource_args(self, parser):
        parser.add_argument("account_number")
        parser.add_argument("commodity_type", help="meter table commodity: kw or ccf")
        parser.add_argument("said", help="utility_service.service_id")

    def make_datasource(self, conn, args):
        commodity_type = CommodityType[args.commodity_type]
        return self.setup_datasource(
            AustinTXDatasource(args.account_number, commodity_type, args.said), conn
        )

    def make_transformer(self):
        return AustinTXTransformer()


class HecoCli(DatasourceCli):
    __cli_key__ = "heco"

    def add_datasource_args(self, parser):
        parser.add_argument("account_number")
        parser.add_argument("said", help="utility_service.service_id")

    def make_datasource(self, conn, args):
        return self.setup_datasource(
            HecoDatasource(args.account_number, args.said), conn
        )

    def make_transformer(self):
        return HecoTransformer()<|MERGE_RESOLUTION|>--- conflicted
+++ resolved
@@ -148,7 +148,6 @@
         return PacificGasElectricTransformer()
 
 
-<<<<<<< HEAD
 class DirectEnergy(DatasourceCli):
     __cli_key__ = "de"
 
@@ -163,7 +162,8 @@
 
     def make_transformer(self):
         return DirectEnergyTransformer()
-=======
+
+
 class PseCli(DatasourceCli):
     __cli_key__ = "pse"
 
@@ -178,7 +178,6 @@
 
     def make_transformer(self):
         return UrjanetGridiumTransformer()
->>>>>>> ea8062d0
 
 
 class LadwpWaterCli(DatasourceCli):
