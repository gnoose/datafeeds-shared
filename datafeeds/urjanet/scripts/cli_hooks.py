--- conflicted
+++ resolved
@@ -124,7 +124,6 @@
         return None
 
 
-<<<<<<< HEAD
 class NVEnergyCli(DatasourceCli):
     __cli_key__ = "nve"
 
@@ -142,7 +141,8 @@
 
     def make_transformer(self):
         return NVEnergyTransformer()
-=======
+
+
 class GenericWaterCli(DatasourceCli):
     __cli_key__ = "generic_water"
 
@@ -182,7 +182,6 @@
 
     def make_transformer(self):
         return UrjanetGridiumTransformer()
->>>>>>> 0f81fafc
 
 
 class NationalGridCli(DatasourceCli):
