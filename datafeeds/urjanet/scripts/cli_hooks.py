"""This class defines a simple interface for Urjanet datasources that wish to be exposed via the command line.

There are two basic operations supported for Urjanet datasources:
  (1) Loading data from a MySQL database into a JSON format, accomplished on the command line by `dump_urja_json.py`.
      This script generally requires some number of utility-specific arguments to inform which data should be extracted
      from the source database.
  (2) Transforming JSON from (1) into billing periods, accomplished on the command line by `transform_urja_json.py`.
      At this time, this script doesn't require customer arguments per utility.

To expose an Urjanet datasource on the command line, a class with the following format, referred to here as a
"CLI Hook", can be defined:

class <ClassName>(DatasourceCli):
    __cli_key__ = "<unique_key_name>"

    def add_datasource_args(self, parser):
        parser.add_argument("<arg1>")
        parser.add_argument("<arg2>")
        parser.add_argument("...")

    def make_datasource(self, args):
        return setup_datasource(<UrjaDatasource>(conn, args.arg1, args.arg2, ...), conn)

    def make_transformer(self):
        return <UrjaTransformer>()

This class will be automatically registered in the _cli_hook_registry dictionary, which is used by the aforementioned
scripts. Specifically the `dump_urja_json.py` script will add the arguments specified in `add_datasource_args` to a
subparser keyed by `__cli_key__`. The `transform_urja_json.py` script will also add a subparser named according to this
attribute, but currently does not add any additional arguments.
"""

from typing import Dict, Type

import datafeeds.urjanet.datasource as urja_datasource
import datafeeds.urjanet.transformer as urja_transformer

_cli_hook_registry = {}


class RegisteredCliHook(type):
    """This is a metaclass that automatically registers CLI Hooks """

    @staticmethod
    def register(key, cls):
        if key in _cli_hook_registry:
            raise ValueError("A CLI Hook with key '{}' already exists!".format(key))
        _cli_hook_registry[key] = cls

    def __new__(mcs, clsname, bases, attrs):
        newclass = super(RegisteredCliHook, mcs).__new__(mcs, clsname, bases, attrs)
        cli_key = attrs.get("__cli_key__")
        if cli_key:
            RegisteredCliHook.register(cli_key, newclass)  # here is your register function
        return newclass


class DatasourceCli(metaclass=RegisteredCliHook):
    __cli_key__ = None

    def add_subparser(self, subparsers):
        sub = subparsers.add_parser(self.__cli_key__)
        self.add_datasource_args(sub)
        sub.set_defaults(datasource_cli=self)

    def add_datasource_args(self, parser):
        pass

    def make_datasource(self, args):
        return None

    def setup_datasource(self, datasource, conn):
        datasource.conn = conn
        return datasource

    def make_transformer(self):
        return None


class PacgeCli(DatasourceCli):
    __cli_key__ = "pacge"

    def add_datasource_args(self, parser):
        parser.add_argument("account_number")
        parser.add_argument("service_id")

    def make_datasource(self, conn, args):
        return self.setup_datasource(
            urja_datasource.PacificGasElectricDataSource(args.account_number, args.service_id),
            conn)

    def make_transformer(self):
        return urja_transformer.PacGeGridiumTransfomer()


class LadwpWaterCli(DatasourceCli):
    __cli_key__ = "ladwp_water"

    def add_datasource_args(self, parser):
        parser.add_argument("account_number")
        parser.add_argument("service_id")

    def make_datasource(self, conn, args):
        return self.setup_datasource(
            urja_datasource.LadwpWaterDatasource(args.account_number, args.service_id),
            conn)

    def make_transformer(self):
        return urja_transformer.LadwpWaterTransformer()


class SfpucWaterCli(DatasourceCli):
    __cli_key__ = "sfpuc_water"

    def add_datasource_args(self, parser):
        parser.add_argument("account_number")

    def make_datasource(self, conn, args):
        return self.setup_datasource(
            urja_datasource.SfpucWaterDatasource(args.account_number),
            conn)

    def make_transformer(self):
        return urja_transformer.SfpucWaterTransformer()


class FosterCityWaterCli(DatasourceCli):
    __cli_key__ = "foster_water"

    def add_datasource_args(self, parser):
        parser.add_argument("account_number")

    def make_datasource(self, conn, args):
        return self.setup_datasource(
            urja_datasource.FosterCityWaterDatasource(args.account_number),
            conn)

    def make_transformer(self):
        return urja_transformer.FosterCityTransformer()


class ColleyvilleWaterCli(DatasourceCli):
    __cli_key__ = "colleyville_water"

    def add_datasource_args(self, parser):
        parser.add_argument("account_number")

    def make_datasource(self, conn, args):
        return self.setup_datasource(
            urja_datasource.ColleyvilleWaterDatasource(args.account_number),
            conn)

    def make_transformer(self):
        return urja_transformer.GenericWaterTransformer()


class FortWorthWaterCli(DatasourceCli):
    __cli_key__ = "fortworth_water"

    def add_datasource_args(self, parser):
        parser.add_argument("account_number")

    def make_datasource(self, conn, args):
        return self.setup_datasource(
            urja_datasource.FortWorthWaterDatasource(args.account_number),
            conn)

    def make_transformer(self):
        return urja_transformer.GenericWaterTransformer()


class SjWaterCli(DatasourceCli):
    __cli_key__ = "sj_water"

    def add_datasource_args(self, parser):
        parser.add_argument("account_number")

    def make_datasource(self, conn, args):
        return self.setup_datasource(
            urja_datasource.SjWaterDatasource(args.account_number),
            conn)

    def make_transformer(self):
        return urja_transformer.GenericWaterTransformer()


class SanDiegoWaterCli(DatasourceCli):
    __cli_key__ = "sandiego_water"

    def add_datasource_args(self, parser):
        parser.add_argument("account_number")

    def make_datasource(self, conn, args):
        return self.setup_datasource(
            urja_datasource.SanDiegoWaterDatasource(args.account_number),
            conn)

    def make_transformer(self):
        return urja_transformer.GenericWaterTransformer()


class SouthlakeCli(DatasourceCli):
    __cli_key__ = "southlake"

    def add_datasource_args(self, parser):
        parser.add_argument("account_number")

    def make_datasource(self, conn, args):
        return self.setup_datasource(
            urja_datasource.SouthlakeDatasource(args.account_number),
            conn)

    def make_transformer(self):
        return urja_transformer.SouthlakeTransformer()


class WataugaCli(DatasourceCli):
    __cli_key__ = "watauga"

    def add_datasource_args(self, parser):
        parser.add_argument("account_number")

    def make_datasource(self, conn, args):
        return self.setup_datasource(
            urja_datasource.WataugaDatasource(args.account_number),
            conn)

    def make_transformer(self):
        return urja_transformer.WataugaTransformer()


def get_cli_hooks() -> Dict[str, Type[DatasourceCli]]:
    return _cli_hook_registry


class IrvineRanchWaterCli(DatasourceCli):
    __cli_key__ = "irvineranch_water"

    def add_datasource_args(self, parser):
        parser.add_argument("account_number")

    def make_datasource(self, conn, args):
        return self.setup_datasource(
            urja_datasource.IrvineRanchWaterDatasource(args.account_number),
            conn)

    def make_transformer(self):
        return urja_transformer.GenericWaterTransformer()


class CalWaterCli(DatasourceCli):
    __cli_key__ = "calwater"

    def add_datasource_args(self, parser):
        parser.add_argument("account_number")

    def make_datasource(self, conn, args):
        return self.setup_datasource(
            urja_datasource.CalWaterDatasource(args.account_number),
            conn)

    def make_transformer(self):
        return urja_transformer.GenericWaterTransformer()


<<<<<<< HEAD
class MountainViewCli(DatasourceCli):
    __cli_key__ = "mountainview"
=======
class PleasantonCli(DatasourceCli):
    __cli_key__ = "pleasanton"
>>>>>>> ded01251

    def add_datasource_args(self, parser):
        parser.add_argument("account_number")

    def make_datasource(self, conn, args):
        return self.setup_datasource(
<<<<<<< HEAD
            urja_datasource.MountainViewDatasource(args.account_number),
            conn)

    def make_transformer(self):
        return urja_transformer.GenericWaterTransformer()


class AmericanWaterCli(DatasourceCli):
    __cli_key__ = "american"

    def add_datasource_args(self, parser):
        parser.add_argument("account_number")

    def make_datasource(self, conn, args):
        return self.setup_datasource(
            urja_datasource.AmericanWaterDatasource(args.account_number),
            conn)

    def make_transformer(self):
        return urja_transformer.AmericanTransformer()


class AustinTXCli(DatasourceCli):
    __cli_key__ = "austin-tx"

    def add_datasource_args(self, parser):
        parser.add_argument("account_number")
        parser.add_argument("commodity_type")
        parser.add_argument("meter_number")

    def make_datasource(self, conn, args):
        return self.setup_datasource(
            urja_datasource.AustinTXWaterDatasource(args.account_number, args.commodity_type, args.meter_number),
            conn)

    def make_transformer(self):
        return urja_transformer.AustinTXTransformer()
=======
            urja_datasource.PleasantonDatasource(args.account_number),
            conn)

    def make_transformer(self):
        return urja_transformer.GenericWaterTransformer()
>>>>>>> ded01251
<|MERGE_RESOLUTION|>--- conflicted
+++ resolved
@@ -263,21 +263,30 @@
         return urja_transformer.GenericWaterTransformer()
 
 
-<<<<<<< HEAD
 class MountainViewCli(DatasourceCli):
     __cli_key__ = "mountainview"
-=======
+
+    def add_datasource_args(self, parser):
+        parser.add_argument("account_number")
+
+    def make_datasource(self, conn, args):
+        return self.setup_datasource(
+            urja_datasource.MountainViewDatasource(args.account_number),
+            conn)
+
+    def make_transformer(self):
+        return urja_transformer.GenericWaterTransformer()
+
+
 class PleasantonCli(DatasourceCli):
     __cli_key__ = "pleasanton"
->>>>>>> ded01251
-
-    def add_datasource_args(self, parser):
-        parser.add_argument("account_number")
-
-    def make_datasource(self, conn, args):
-        return self.setup_datasource(
-<<<<<<< HEAD
-            urja_datasource.MountainViewDatasource(args.account_number),
+
+    def add_datasource_args(self, parser):
+        parser.add_argument("account_number")
+
+    def make_datasource(self, conn, args):
+        return self.setup_datasource(
+            urja_datasource.PleasantonDatasource(args.account_number),
             conn)
 
     def make_transformer(self):
@@ -313,11 +322,4 @@
             conn)
 
     def make_transformer(self):
-        return urja_transformer.AustinTXTransformer()
-=======
-            urja_datasource.PleasantonDatasource(args.account_number),
-            conn)
-
-    def make_transformer(self):
-        return urja_transformer.GenericWaterTransformer()
->>>>>>> ded01251
+        return urja_transformer.AustinTXTransformer()