--- conflicted
+++ resolved
@@ -126,10 +126,6 @@
         return None
 
 
-<<<<<<< HEAD
-class TriCountyCli(DatasourceCli):
-    __cli_key__ = "tricounty"
-=======
 class NVEnergyCli(DatasourceCli):
     __cli_key__ = "nve"
 
@@ -174,29 +170,36 @@
         return GenericWaterTransformer()
 
 
+class TriCountyCli(DatasourceCli):
+    __cli_key__ = "tricounty"
+
+    def add_datasource_args(self, parser):
+        parser.add_argument("account_number")
+        parser.add_argument("said", help="utility_service.service_id")
+
+    def make_datasource(self, conn, args):
+        return self.setup_datasource(
+            TriCountyDatasource(args.account_number, args.said), conn
+        )
+
+    def make_transformer(self):
+        return TriCountyTransformer()
+
+
 class FPLCli(DatasourceCli):
     __cli_key__ = "fpl"
->>>>>>> c89319be
-
-    def add_datasource_args(self, parser):
-        parser.add_argument("account_number")
-        parser.add_argument("said", help="utility_service.service_id")
-
-    def make_datasource(self, conn, args):
-        return self.setup_datasource(
-<<<<<<< HEAD
-            TriCountyDatasource(args.account_number, args.said), conn
-        )
-
-    def make_transformer(self):
-        return TriCountyTransformer()
-=======
+
+    def add_datasource_args(self, parser):
+        parser.add_argument("account_number")
+        parser.add_argument("said", help="utility_service.service_id")
+
+    def make_datasource(self, conn, args):
+        return self.setup_datasource(
             FPLDatasource(args.account_number, args.said), conn
         )
 
     def make_transformer(self):
         return UrjanetGridiumTransformer()
->>>>>>> c89319be
 
 
 class NationalGridCli(DatasourceCli):
